--- conflicted
+++ resolved
@@ -64,12 +64,8 @@
 
 config = "~0.13.4"
 
-<<<<<<< HEAD
-tokio = { version = "~1.35", features = ["full"] }
-tokio-util = "0.7"
-=======
 tokio = { workspace = true }
->>>>>>> 5d4ce6e4
+tokio-util = { workspace = true }
 
 actix-cors = "0.7.0"
 actix-files = "0.6.5"
