[package]
name = "qdrant"
version = "0.5.0"
authors = ["Andrey Vasnetsov <andrey@vasnetsov.com>"]
edition = "2021"
doctest = false

# See more keys and their definitions at https://doc.rust-lang.org/cargo/reference/manifest.html

[features]
default = [ "web" ]
web = ["actix-web"]
grpc = ["tonic", "tonic-build", "prost", "num-traits"]
service_debug = ["parking_lot", "parking_lot/deadlock_detection"]


[dev-dependencies]
tempdir = "0.3.7"


[dependencies]
<<<<<<< HEAD
tracy-client = { version = "0.12.6", features = ["enable"] }
parking_lot = { version = "0.11", features=["deadlock_detection"], optional = true }
=======

parking_lot = { version = "0.12", features=["deadlock_detection"], optional = true }
>>>>>>> 498cdaa6

num_cpus = "1.13"
thiserror = "1.0"
log = "0.4"
env_logger = "0.9.0"
rand = "0.8.4"
serde = { version = "~1.0", features = ["derive"] }
serde_json = "~1.0"
schemars = { version = "0.8.8", features = ["uuid"] }
itertools = "0.10"

config = "~0.11.0"

tokio = { version = "~1.16", features = ["full"] }

actix-web = { version = "4.0.0-rc.2", optional = true }
tonic =  { version = "0.6.2", optional = true }
num-traits = { version = "0.2.14", optional = true }
prost = { version = "0.9", optional = true }

segment = { path = "lib/segment" }
collection = { path = "lib/collection" }
storage = { path = "lib/storage" }
profiler_proc_macro = {path = "lib/profiler_proc_macro"}

[build-dependencies]
tonic-build = { version = "0.6.2", features = ["prost"], optional = true }

[patch.crates-io]
# Env flag OPENBLAS_DYNAMIC_ARCH is implemented in this custom fork
# Which allows to build openblas with dynamic CPU architecture selection
openblas-src = { git = "https://github.com/qdrant/openblas-src.git" }

[[bin]]
name = "schema_generator"
path = "src/schema_generator.rs"
test = false
bench = false

[[bin]]
name = "cli"
path = "src/cli.rs"
test = false
bench = false

[workspace]
members = ["lib/*"]<|MERGE_RESOLUTION|>--- conflicted
+++ resolved
@@ -19,13 +19,9 @@
 
 
 [dependencies]
-<<<<<<< HEAD
+
 tracy-client = { version = "0.12.6", features = ["enable"] }
-parking_lot = { version = "0.11", features=["deadlock_detection"], optional = true }
-=======
-
 parking_lot = { version = "0.12", features=["deadlock_detection"], optional = true }
->>>>>>> 498cdaa6
 
 num_cpus = "1.13"
 thiserror = "1.0"
