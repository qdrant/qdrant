[package]
name = "qdrant"
<<<<<<< HEAD
version = "0.11.1"
=======
version = "1.3.2"
>>>>>>> aae707c0
authors = [
    "Andrey Vasnetsov <andrey@vasnetsov.com>",
    "Qdrant Team <info@qdrant.tech>",
]
readme = "README.md"
homepage = "https://qdrant.tech/"
repository = "https://github.com/qdrant/qdrant"
license = "Apache-2.0"
edition = "2021"
default-run = "qdrant"

[features]
default = ["web", "parking_lot"]
web = ["actix-web"]
multiling-chinese = ["segment/multiling-chinese"]
multiling-japanese = ["segment/multiling-japanese"]
multiling-korean = ["segment/multiling-korean"]
service_debug = ["parking_lot", "parking_lot/deadlock_detection"]
tracing-log = ["tracing", "tracing/log"]
console = ["console-subscriber"]
console-subscriber = ["tracing", "tracing-subscriber", "dep:console-subscriber"]
tracy = ["tracing-tracy"]
tracing-tracy = ["tracing", "tracing-subscriber", "dep:tracing-tracy"]
tokio-tracing = ["tokio/tracing"]

[dev-dependencies]
serde_urlencoded = "0.7"
sealed_test = "1.0.0"

tempfile = "3.7.0"
rusty-hook = "^0.11.2"


[dependencies]

parking_lot = { version = "0.12.1", features=["deadlock_detection"], optional = true }

num_cpus = "1.16"
thiserror = "1.0"
log = "0.4"
env_logger = "0.10.0"
atty = "0.2"
colored = "2"
serde = { version = "~1.0", features = ["derive"] }
serde_json = "~1.0"
chrono = { version = "~0.4", features = ["serde"] }
schemars = { version = "0.8.12", features = ["uuid1", "preserve_order", "chrono"] }
itertools = "0.11"
anyhow = "1.0.72"
futures = "0.3.28"
futures-util = "0.3.27"
clap = { version = "4.3.19", features = ["derive"] }
serde_cbor = { version = "0.11.2"}
uuid = { version = "1.4", features = ["v4", "serde"] }
sys-info = "0.9.1"
wal = { git = "https://github.com/qdrant/wal.git", rev = "a32f6a38acf7ffd761df83b0790eaefeb107cd60" }

config = "~0.13.3"

tokio = { version = "~1.29", features = ["full"] }

actix-web = { version = "4.3.1", optional = true, features = ["rustls", "actix-tls"] }
actix-cors = "0.6.4"
actix-files = "0.6.2"
tonic = { version = "0.9.2", features = ["gzip", "tls"] }
tower = "0.4.13"
tower-layer = "0.3.2"
num-traits = "0.2.16"
tar = "0.4.39"
reqwest = { version = "0.11", default-features = false, features = ["stream", "rustls-tls", "blocking"] }
rustls = "0.20.7"
rustls-pemfile = "1.0.3"
prometheus = { version = "0.13.3", default-features = false }
validator = { version = "0.16", features = ["derive"] }
actix-web-validator = "5.0.1"

# Consensus related crates
raft = { version = "0.7.0", features = ["prost-codec"], default-features = false }
slog = "2.7.0"
slog-stdlog = "4.1.1"
prost = "0.11.9"
raft-proto = { version = "0.7.0", features = ["prost-codec"], default-features = false}

segment = { path = "lib/segment" }
collection = { path = "lib/collection" }
storage = { path = "lib/storage" }
api = { path = "lib/api" }
actix-multipart = "0.6.0"
constant_time_eq = "0.3.0"

# Profiling
tracing = { version = "0.1", features = ["async-await"], optional = true }
tracing-subscriber = { version = "0.3", default-features = false, features = ["registry", "std"], optional = true }
console-subscriber = { version = "0.1", default-features = false, features = ["parking_lot"], optional = true }
tracing-tracy = { version = "0.10.2", features = ["ondemand"], optional = true }

[target.'cfg(not(target_env = "msvc"))'.dependencies]
tikv-jemallocator = "0.5"

[[bin]]
name = "schema_generator"
path = "src/schema_generator.rs"
test = false
bench = false

[[bin]]
name = "wal_inspector"
path = "src/wal_inspector.rs"
test = false
bench = false

[workspace]
members = ["lib/*"]
exclude = ["benches/search-points"]

[profile.release]
lto = "fat"

# Inherit from release, because we are not rebuilding often,
# and we don't want the huge binary sizes from debug builds.
[profile.ci]
inherits = "release"
lto = false
opt-level = 0

[profile.bench]
lto = false

# Profile for performance testing, which is faster to build than release.
[profile.perf]
inherits = "release"
lto = false
opt-level = 3

[patch.crates-io]
# Temporary patch until <https://github.com/hyperium/tonic/pull/1401> is merged
tonic = { git = 'https://github.com/qdrant/tonic', branch = "v0.9.2-patched" }<|MERGE_RESOLUTION|>--- conflicted
+++ resolved
@@ -1,10 +1,6 @@
 [package]
 name = "qdrant"
-<<<<<<< HEAD
-version = "0.11.1"
-=======
 version = "1.3.2"
->>>>>>> aae707c0
 authors = [
     "Andrey Vasnetsov <andrey@vasnetsov.com>",
     "Qdrant Team <info@qdrant.tech>",
