{
  "files": [
    "README.md"
  ],
  "imageSize": 50,
  "commit": false,
  "contributors": [
    {
      "login": "generall",
      "name": "Andrey Vasnetsov",
      "avatar_url": "https://avatars.githubusercontent.com/u/1935623?v=4",
      "profile": "https://t.me/neural_network_engineering",
      "contributions": [
        "code"
      ]
    },
    {
      "login": "azayarni",
      "name": "Andre Zayarni",
      "avatar_url": "https://avatars.githubusercontent.com/u/926368?v=4",
      "profile": "https://github.com/azayarni",
      "contributions": [
        "doc"
      ]
    },
    {
      "login": "JoanFM",
      "name": "Joan Fontanals",
      "avatar_url": "https://avatars.githubusercontent.com/u/19825685?v=4",
      "profile": "http://www.linkedin.com/in/joanfontanalsmartinez/",
      "contributions": [
        "code"
      ]
    },
    {
      "login": "trean",
      "name": "trean",
      "avatar_url": "https://avatars.githubusercontent.com/u/7085263?v=4",
      "profile": "https://github.com/trean",
      "contributions": [
        "code"
      ]
    },
    {
      "login": "kgrech",
      "name": "Konstantin",
      "avatar_url": "https://avatars.githubusercontent.com/u/9020133?v=4",
      "profile": "https://github.com/kgrech",
      "contributions": [
        "code"
      ]
    },
    {
      "login": "kekonen",
      "name": "Daniil Naumetc",
      "avatar_url": "https://avatars.githubusercontent.com/u/11177808?v=4",
      "profile": "https://github.com/kekonen",
      "contributions": [
        "code"
      ]
    },
    {
      "login": "vearutop",
      "name": "Viacheslav Poturaev",
      "avatar_url": "https://avatars.githubusercontent.com/u/1381436?v=4",
      "profile": "https://dev.to/vearutop",
      "contributions": [
        "doc"
      ]
    },
    {
      "login": "galibey",
      "name": "Alexander Galibey",
      "avatar_url": "https://avatars.githubusercontent.com/u/48586936?v=4",
      "profile": "https://github.com/galibey",
      "contributions": [
        "code"
      ]
    },
    {
      "login": "HaiCheViet",
      "name": "HaiCheViet",
      "avatar_url": "https://avatars.githubusercontent.com/u/37202591?v=4",
      "profile": "https://github.com/HaiCheViet",
      "contributions": [
        "code"
      ]
    },
    {
      "login": "tranzystorek-io",
      "name": "Marcin Puc",
      "avatar_url": "https://avatars.githubusercontent.com/u/5671049?v=4",
      "profile": "https://tranzystorek-io.github.io/",
      "contributions": [
        "code"
      ]
    },
    {
      "login": "anveq",
      "name": "Anton V.",
      "avatar_url": "https://avatars.githubusercontent.com/u/94402218?v=4",
      "profile": "https://github.com/anveq",
      "contributions": [
        "code"
      ]
    },
    {
      "login": "agourlay",
      "name": "Arnaud Gourlay",
      "avatar_url": "https://avatars.githubusercontent.com/u/606963?v=4",
      "profile": "http://agourlay.github.io",
      "contributions": [
        "code"
      ]
    },
    {
      "login": "eadventurous",
      "name": "Egor Ivkov",
      "avatar_url": "https://avatars.githubusercontent.com/u/17401538?v=4",
      "profile": "https://t.me/type_driven_thoughts",
      "contributions": [
        "code"
      ]
    },
    {
      "login": "IvanPleshkov",
      "name": "Ivan Pleshkov",
      "avatar_url": "https://avatars.githubusercontent.com/u/20946825?v=4",
      "profile": "https://github.com/IvanPleshkov",
      "contributions": [
        "code"
      ]
    },
    {
      "login": "daniilsunyaev",
      "name": "Daniil",
      "avatar_url": "https://avatars.githubusercontent.com/u/3955599?v=4",
      "profile": "https://github.com/daniilsunyaev",
      "contributions": [
        "code"
      ]
    },
    {
      "login": "melekes",
      "name": "Anton Kaliaev",
      "avatar_url": "https://avatars.githubusercontent.com/u/1282182?v=4",
      "profile": "http://homeonrails.com",
      "contributions": [
        "code"
      ]
    },
    {
      "login": "NotNorom",
      "name": "Andre Julius",
      "avatar_url": "https://avatars.githubusercontent.com/u/7762532?v=4",
      "profile": "https://soundcloud.com/norom",
      "contributions": [
        "code"
      ]
    },
    {
      "login": "prok20",
      "name": "Prokudin Alexander",
      "avatar_url": "https://avatars.githubusercontent.com/u/20628026?v=4",
      "profile": "https://github.com/prok20",
      "contributions": [
        "code"
      ]
    },
    {
      "login": "elbart",
      "name": "Tim Eggert",
      "avatar_url": "https://avatars.githubusercontent.com/u/48974?v=4",
      "profile": "https://github.com/elbart",
      "contributions": [
        "code"
      ]
    },
    {
      "login": "gvelo",
      "name": "Gabriel Velo",
      "avatar_url": "https://avatars.githubusercontent.com/u/943360?v=4",
      "profile": "https://github.com/gvelo",
      "contributions": [
        "code"
      ]
    },
    {
      "login": "BurtonQin",
      "name": "Boqin Qin(秦 伯钦)",
      "avatar_url": "https://avatars.githubusercontent.com/u/11943383?v=4",
      "profile": "http://burtonqin.github.io",
      "contributions": [
        "bug"
      ]
    },
    {
      "login": "russcam",
      "name": "Russ Cam",
      "avatar_url": "https://avatars.githubusercontent.com/u/208231?v=4",
      "profile": "https://forloop.co.uk/blog",
      "contributions": [
        "code"
      ]
    },
    {
      "login": "erare-humanum",
      "name": "erare-humanum",
      "avatar_url": "https://avatars.githubusercontent.com/u/116254494?v=4",
      "profile": "https://github.com/erare-humanum",
      "contributions": [
        "code"
      ]
<<<<<<< HEAD
=======
    },
    {
      "login": "ffuugoo",
      "name": "Roman Titov",
      "avatar_url": "https://avatars.githubusercontent.com/u/2725918?v=4",
      "profile": "https://github.com/ffuugoo",
      "contributions": [
        "code"
      ]
    },
    {
      "login": "hozan23",
      "name": "Hozan",
      "avatar_url": "https://avatars.githubusercontent.com/u/119854621?v=4",
      "profile": "http://hozan23.com",
      "contributions": [
        "code"
      ]
    },
    {
      "login": "joein",
      "name": "George",
      "avatar_url": "https://avatars.githubusercontent.com/u/22641570?v=4",
      "profile": "https://github.com/joein",
      "contributions": [
        "code"
      ]
    },
    {
      "login": "csko",
      "name": "Kornél Csernai",
      "avatar_url": "https://avatars.githubusercontent.com/u/749306?v=4",
      "profile": "https://github.com/csko",
      "contributions": [
        "code"
      ]
    },
    {
      "login": "coszio",
      "name": "Luis Cossío",
      "avatar_url": "https://avatars.githubusercontent.com/u/62079184?v=4",
      "profile": "http://coszio.github.io",
      "contributions": [
        "doc"
      ]
    },
    {
      "login": "timvisee",
      "name": "Tim Visée",
      "avatar_url": "https://avatars.githubusercontent.com/u/856222?v=4",
      "profile": "https://timvisee.com/",
      "contributions": [
        "code"
      ]
    },
    {
      "login": "timonv",
      "name": "Timon Vonk",
      "avatar_url": "https://avatars.githubusercontent.com/u/49373?v=4",
      "profile": "http://www.timonv.nl",
      "contributions": [
        "code"
      ]
    },
    {
      "login": "DengYiping",
      "name": "Yiping Deng",
      "avatar_url": "https://avatars.githubusercontent.com/u/12176046?v=4",
      "profile": "http://loudcoder.com",
      "contributions": [
        "code"
      ]
    },
    {
      "login": "Weijun-H",
      "name": "Alex Huang",
      "avatar_url": "https://avatars.githubusercontent.com/u/20267695?v=4",
      "profile": "https://weijun-h.github.io/",
      "contributions": [
        "code"
      ]
    },
    {
      "login": "ibrahim-akrab",
      "name": "Ibrahim M. Akrab",
      "avatar_url": "https://avatars.githubusercontent.com/u/30220322?v=4",
      "profile": "https://github.com/ibrahim-akrab",
      "contributions": [
        "code"
      ]
    },
    {
      "login": "stencillogic",
      "name": "stencillogic",
      "avatar_url": "https://avatars.githubusercontent.com/u/59373360?v=4",
      "profile": "https://github.com/stencillogic",
      "contributions": [
        "code"
      ]
    },
    {
      "login": "moaz-mokhtar",
      "name": "Moaz bin Mokhtar",
      "avatar_url": "https://avatars.githubusercontent.com/u/5870208?v=4",
      "profile": "https://github.com/moaz-mokhtar",
      "contributions": [
        "doc"
      ]
>>>>>>> aae707c0
    }
  ],
  "contributorsPerLine": 7,
  "projectName": "qdrant",
  "projectOwner": "qdrant",
  "repoType": "github",
  "repoHost": "https://github.com",
  "skipCi": true,
  "commitConvention": "angular"
}<|MERGE_RESOLUTION|>--- conflicted
+++ resolved
@@ -211,8 +211,6 @@
       "contributions": [
         "code"
       ]
-<<<<<<< HEAD
-=======
     },
     {
       "login": "ffuugoo",
@@ -321,7 +319,6 @@
       "contributions": [
         "doc"
       ]
->>>>>>> aae707c0
     }
   ],
   "contributorsPerLine": 7,
