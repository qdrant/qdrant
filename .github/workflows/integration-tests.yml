--- conflicted
+++ resolved
@@ -112,7 +112,6 @@
           load: true
           build-args: |
             PROFILE=ci
-            FEATURES=staging
       - name: Run integration tests - multiple peers - compose
         run: poetry run bash ./test_restart.sh
         working-directory: ./tests/consensus_tests
@@ -144,7 +143,6 @@
           load: true
           build-args: |
             PROFILE=ci
-            FEATURES=staging
       - name: Install Protoc
         uses: arduino/setup-protoc@v3
         with:
@@ -259,12 +257,7 @@
           load: true
           build-args: |
             PROFILE=ci
-<<<<<<< HEAD
-            FEATURES=data-consistency-check
-            FEATURES=staging
-=======
-            FEATURES=data-consistency-check,rocksdb
->>>>>>> be6ff8ce
+            FEATURES=data-consistency-check,rocksdb,staging
       - name: Verify Docker image
         run: docker images | grep qdrant
       - name: Run e2e tests
