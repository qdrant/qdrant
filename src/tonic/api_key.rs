--- conflicted
+++ resolved
@@ -1,10 +1,6 @@
 use std::task::{Context, Poll};
 
-<<<<<<< HEAD
-=======
 use actix_web_httpauth::headers::authorization::{Bearer, Scheme};
-use constant_time_eq::constant_time_eq;
->>>>>>> ab328cea
 use futures_util::future::BoxFuture;
 use reqwest::header::HeaderValue;
 use reqwest::StatusCode;
@@ -56,37 +52,23 @@
         &mut self,
         request: tonic::codegen::http::Request<tonic::transport::Body>,
     ) -> Self::Future {
-<<<<<<< HEAD
-        if let Some(key) = request.headers().get("api-key") {
-            if let Ok(key) = key.to_str() {
-                let is_allowed = self.auth_keys.can_write(key)
-                    || (is_read_only(&request) && self.auth_keys.can_read(key));
-                if is_allowed {
-                    return Box::pin(self.service.call(request));
-                }
-=======
         // Grab API key from request
         let key =
             // Request header
             request.headers().get("api-key").and_then(|key| key.to_str().ok()).map(|key| key.to_string())
-            // Fall back to authentication header with bearer token
-            .or_else(|| {
-                request.headers().get("authorization")
-                    .and_then(|auth| {
-                        Bearer::parse(auth).ok().map(|bearer| bearer.token().into())
-                    })
-            });
+                // Fall back to authentication header with bearer token
+                .or_else(|| {
+                    request.headers().get("authorization")
+                        .and_then(|auth| {
+                            Bearer::parse(auth).ok().map(|bearer| bearer.token().into())
+                        })
+                });
 
-        // If we have an API key, compare in constant time
         if let Some(key) = key {
-            if constant_time_eq(self.api_key.as_bytes(), key.as_bytes()) {
-                let future = self.service.call(request);
-
-                return Box::pin(async move {
-                    let response = future.await?;
-                    Ok(response)
-                });
->>>>>>> ab328cea
+            let is_allowed = self.auth_keys.can_write(&key)
+                || (is_read_only(&request) && self.auth_keys.can_read(&key));
+            if is_allowed {
+                return Box::pin(self.service.call(request));
             }
         }
 
