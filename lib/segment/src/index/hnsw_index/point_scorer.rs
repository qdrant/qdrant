extern crate profiler_proc_macro;
use profiler_proc_macro::trace;

use crate::payload_storage::FilterContext;
use crate::types::{PointOffsetType, ScoreType};
use crate::vector_storage::{RawScorer, ScoredPointOffset};

pub struct FilteredScorer<'a> {
    pub raw_scorer: &'a dyn RawScorer,
    pub filter_context: Option<&'a dyn FilterContext>,
    points_buffer: Vec<ScoredPointOffset>,
}

impl<'a> FilteredScorer<'a> {
    #[trace]
    pub fn new(
        raw_scorer: &'a dyn RawScorer,
        filter_context: Option<&'a dyn FilterContext>,
    ) -> Self {
        FilteredScorer {
            raw_scorer,
            filter_context,
            points_buffer: Vec::new(),
        }
    }

    pub fn check_point(&self, point_id: PointOffsetType) -> bool {
        match self.filter_context {
            None => self.raw_scorer.check_point(point_id),
            Some(f) => f.check(point_id) && self.raw_scorer.check_point(point_id),
        }
    }

<<<<<<< HEAD
    #[trace]
    pub fn score_iterable_points<F>(
        &self,
        points_iterator: &mut dyn Iterator<Item = PointOffsetType>,
=======
    /// Method filters and calculates scores for the given slice of points
    ///
    /// For performance reasons this function mutates input values.
    /// For result slice allocation this function mutates self.
    ///
    /// # Arguments
    ///
    /// * `point_ids` - list of points to score. *Warn*: This input will be wrecked during the execution.
    /// * `limit` - limits the number of points to process after filtering.
    ///
    pub fn score_points(
        &mut self,
        point_ids: &mut [PointOffsetType],
>>>>>>> ff21a130
        limit: usize,
    ) -> &[ScoredPointOffset] {
        // apply filter and store filtered ids to source slice memory
        let filtered_point_ids = match self.filter_context {
            None => point_ids,
            Some(f) => {
                let len = point_ids.len();
                let mut filtered_len = 0;
                for i in 0..len {
                    let point_id = point_ids[i];
                    if f.check(point_id) {
                        point_ids[filtered_len] = point_id;
                        filtered_len += 1;
                    }
                }
                &point_ids[0..filtered_len]
            }
        };
<<<<<<< HEAD
    }

    #[trace]
    pub fn score_points<F>(&self, ids: &[PointOffsetType], limit: usize, action: F)
    where
        F: FnMut(ScoredPointOffset),
    {
        let mut points_iterator = ids.iter().copied();
=======
>>>>>>> ff21a130

        self.points_buffer
            .resize(limit, ScoredPointOffset::default());
        let count = self
            .raw_scorer
            .score_points(filtered_point_ids, &mut self.points_buffer);
        &self.points_buffer[0..count]
    }

    pub fn score_point(&self, point_id: PointOffsetType) -> ScoreType {
        self.raw_scorer.score_point(point_id)
    }

    pub fn score_internal(&self, point_a: PointOffsetType, point_b: PointOffsetType) -> ScoreType {
        self.raw_scorer.score_internal(point_a, point_b)
    }
}<|MERGE_RESOLUTION|>--- conflicted
+++ resolved
@@ -31,12 +31,6 @@
         }
     }
 
-<<<<<<< HEAD
-    #[trace]
-    pub fn score_iterable_points<F>(
-        &self,
-        points_iterator: &mut dyn Iterator<Item = PointOffsetType>,
-=======
     /// Method filters and calculates scores for the given slice of points
     ///
     /// For performance reasons this function mutates input values.
@@ -47,10 +41,10 @@
     /// * `point_ids` - list of points to score. *Warn*: This input will be wrecked during the execution.
     /// * `limit` - limits the number of points to process after filtering.
     ///
+    #[trace]
     pub fn score_points(
         &mut self,
         point_ids: &mut [PointOffsetType],
->>>>>>> ff21a130
         limit: usize,
     ) -> &[ScoredPointOffset] {
         // apply filter and store filtered ids to source slice memory
@@ -69,17 +63,6 @@
                 &point_ids[0..filtered_len]
             }
         };
-<<<<<<< HEAD
-    }
-
-    #[trace]
-    pub fn score_points<F>(&self, ids: &[PointOffsetType], limit: usize, action: F)
-    where
-        F: FnMut(ScoredPointOffset),
-    {
-        let mut points_iterator = ids.iter().copied();
-=======
->>>>>>> ff21a130
 
         self.points_buffer
             .resize(limit, ScoredPointOffset::default());
