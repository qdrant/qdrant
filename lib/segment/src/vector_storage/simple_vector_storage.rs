--- conflicted
+++ resolved
@@ -49,31 +49,15 @@
 where
     TMetric: Metric,
 {
-<<<<<<< HEAD
-    fn score_points<'a>(
-        &'a self,
-        points: &'a mut dyn Iterator<Item = PointOffsetType>,
-    ) -> Box<dyn Iterator<Item = ScoredPointOffset> + 'a> {
-        let res_iter = points
-            .filter(move |point_id| !self.deleted[*point_id as usize])
-            .map(move |point_id| {
-                let other_vector = self.vectors.get(point_id);
-                ScoredPointOffset {
-                    idx: point_id,
-                    score: self.metric.similarity(&self.query, other_vector),
-                }
-            });
-        Box::new(res_iter)
-=======
     fn score_points(&self, points: &[PointOffsetType], scores: &mut [ScoredPointOffset]) -> usize {
         let mut size: usize = 0;
-        for point in points {
-            if self.deleted[*point as usize] {
+        for point_id in points.iter().copied() {
+            if self.deleted[point_id as usize] {
                 continue;
             }
-            let other_vector = self.vectors.get(*point as usize).unwrap();
+            let other_vector = self.vectors.get(point_id);
             scores[size] = ScoredPointOffset {
-                idx: *point,
+                idx: point_id,
                 score: self.metric.similarity(&self.query, other_vector),
             };
 
@@ -83,7 +67,6 @@
             }
         }
         size
->>>>>>> ff21a130
     }
 
     fn check_point(&self, point: PointOffsetType) -> bool {
