<<<<<<< HEAD
extern crate profiler_proc_macro;
use profiler_proc_macro::trace;

use crate::types::{
    PayloadKeyType, PayloadKeyTypeRef, PayloadSchemaType, PayloadType, PointOffsetType, TheMap,
};
=======
use crate::types::{Payload, PayloadKeyTypeRef, PointOffsetType};
>>>>>>> 772e8b67
use std::collections::HashMap;
use std::path::Path;

use rocksdb::{IteratorMode, Options, DB};
use serde_json::Value;

use crate::entry::entry_point::OperationResult;
use crate::payload_storage::PayloadStorage;

const DB_CACHE_SIZE: usize = 10 * 1024 * 1024; // 10 mb
const DB_NAME: &str = "payload";

/// In-memory implementation of `PayloadStorage`.
/// Persists all changes to disk using `store`, but only uses this storage during the initial load
pub struct SimplePayloadStorage {
    payload: HashMap<PointOffsetType, Payload>,
    store: DB,
}

impl SimplePayloadStorage {
<<<<<<< HEAD
    #[trace]
    pub fn open(path: &Path, schema_store: Arc<SchemaStorage>) -> OperationResult<Self> {
=======
    pub fn open(path: &Path) -> OperationResult<Self> {
>>>>>>> 772e8b67
        let mut options: Options = Options::default();
        options.set_write_buffer_size(DB_CACHE_SIZE);
        options.create_if_missing(true);
        options.create_missing_column_families(true);
        let store = DB::open_cf(&options, path, [DB_NAME])?;

        let mut payload_map: HashMap<PointOffsetType, Payload> = Default::default();

        let cf_handle = store.cf_handle(DB_NAME).unwrap();
        for (key, val) in store.iterator_cf(cf_handle, IteratorMode::Start) {
            let point_id: PointOffsetType = serde_cbor::from_slice(&key).unwrap();
            let payload: Payload = serde_cbor::from_slice(&val).unwrap();

            //TODO(gvelo): handle schema properly
            //SimplePayloadStorage::update_schema(schema_store.clone(), &payload).unwrap();

            payload_map.insert(point_id, payload);
        }

        Ok(SimplePayloadStorage {
            payload: payload_map,
            store,
        })
    }

<<<<<<< HEAD
    #[trace]
    fn update_schema(
        schema: Arc<SchemaStorage>,
        payload: &TheMap<PayloadKeyType, PayloadType>,
    ) -> OperationResult<()> {
        for (key, value) in payload.iter() {
            schema.update_schema_value(key, value)?;
        }
        Ok(())
    }

    #[trace]
=======
>>>>>>> 772e8b67
    fn update_storage(&self, point_id: &PointOffsetType) -> OperationResult<()> {
        let cf_handle = self.store.cf_handle(DB_NAME).unwrap();
        match self.payload.get(point_id) {
            None => self
                .store
                .delete_cf(cf_handle, serde_cbor::to_vec(&point_id).unwrap())?,
            Some(payload) => self.store.put_cf(
                cf_handle,
                serde_cbor::to_vec(&point_id).unwrap(),
                serde_cbor::to_vec(payload).unwrap(),
            )?,
        };
        Ok(())
    }

    pub fn payload_ptr(&self, point_id: PointOffsetType) -> Option<&Payload> {
        self.payload.get(&point_id)
    }
}

impl PayloadStorage for SimplePayloadStorage {
<<<<<<< HEAD
    #[trace]
    fn assign(
        &mut self,
        point_id: PointOffsetType,
        key: PayloadKeyTypeRef,
        payload: PayloadType,
    ) -> OperationResult<()> {
        self.schema_store.update_schema_value(key, &payload)?;

        if let Some(point_payload) = self.payload.get_mut(&point_id) {
            point_payload.insert(key.to_owned(), payload);
        } else {
            let mut new_payload = TheMap::default();
            new_payload.insert(key.to_owned(), payload);
            self.payload.insert(point_id, new_payload);
=======
    fn assign(&mut self, point_id: PointOffsetType, payload: &Payload) -> OperationResult<()> {
        match self.payload.get_mut(&point_id) {
            Some(point_payload) => point_payload.merge(payload),
            None => {
                self.payload.insert(point_id, payload.to_owned());
            }
>>>>>>> 772e8b67
        }

        self.update_storage(&point_id)?;

        Ok(())
    }

<<<<<<< HEAD
    #[trace]
    fn payload(&self, point_id: PointOffsetType) -> TheMap<PayloadKeyType, PayloadType> {
=======
    fn payload(&self, point_id: PointOffsetType) -> Payload {
>>>>>>> 772e8b67
        match self.payload.get(&point_id) {
            Some(payload) => payload.to_owned(),
            None => Default::default(),
        }
    }

    #[trace]
    fn delete(
        &mut self,
        point_id: PointOffsetType,
        key: PayloadKeyTypeRef,
    ) -> OperationResult<Option<Value>> {
        match self.payload.get_mut(&point_id) {
            Some(payload) => {
                let res = payload.remove(key);
                if res.is_some() {
                    self.update_storage(&point_id)?;
                }
                Ok(res)
            }
            None => Ok(None),
        }
    }

<<<<<<< HEAD
    #[trace]
    fn drop(
        &mut self,
        point_id: PointOffsetType,
    ) -> OperationResult<Option<TheMap<PayloadKeyType, PayloadType>>> {
=======
    fn drop(&mut self, point_id: PointOffsetType) -> OperationResult<Option<Payload>> {
>>>>>>> 772e8b67
        let res = self.payload.remove(&point_id);
        self.update_storage(&point_id)?;
        Ok(res)
    }

    #[trace]
    fn wipe(&mut self) -> OperationResult<()> {
        self.payload = HashMap::new();
        self.store.drop_cf(DB_NAME)?;
        let mut options: Options = Options::default();
        options.set_write_buffer_size(DB_CACHE_SIZE);
        options.create_if_missing(true);
        self.store.create_cf(DB_NAME, &options)?;
        Ok(())
    }

    #[trace]
    fn flush(&self) -> OperationResult<()> {
        let cf_handle = self.store.cf_handle(DB_NAME).unwrap();
        Ok(self.store.flush_cf(cf_handle)?)
    }

<<<<<<< HEAD
    #[trace]
    fn schema(&self) -> TheMap<PayloadKeyType, PayloadSchemaType> {
        self.schema_store.as_map()
    }

    #[trace]
=======
>>>>>>> 772e8b67
    fn iter_ids(&self) -> Box<dyn Iterator<Item = PointOffsetType> + '_> {
        Box::new(self.payload.keys().copied())
    }
}

#[cfg(test)]
mod tests {
    use tempdir::TempDir;

    use super::*;

    #[test]
    fn test_wipe() {
        let dir = TempDir::new("storage_dir").unwrap();
        let mut storage = SimplePayloadStorage::open(dir.path()).unwrap();
        let payload: Payload = serde_json::from_str(r#"{"name": "John Doe"}"#).unwrap();
        storage.assign(100, &payload).unwrap();
        storage.wipe().unwrap();
        storage.assign(100, &payload).unwrap();
        storage.wipe().unwrap();
        storage.assign(100, &payload).unwrap();
        assert!(!storage.payload(100).is_empty());
        storage.wipe().unwrap();
        assert_eq!(storage.payload(100), Default::default());
    }

    #[test]
    fn test_assign_payload_from_serde_json() {
        let data = r#"
        {
            "name": "John Doe",
            "age": 43,
            "boolean": "true",
            "floating": 30.5,
            "string_array": ["hello", "world"],
            "boolean_array": ["true", "false"],
            "float_array": [1.0, 2.0],
            "integer_array": [1, 2],
            "geo_data": {"type": "geo", "value": {"lon": 1.0, "lat": 1.0}},
            "metadata": {
                "height": 50,
                "width": 60,
                "temperature": 60.5,
                "nested": {
                    "feature": 30.5
                },
                "integer_array": [1, 2]
            }
        }"#;

        let payload: Payload = serde_json::from_str(data).unwrap();
        let dir = TempDir::new("storage_dir").unwrap();
        let mut storage = SimplePayloadStorage::open(dir.path()).unwrap();
        storage.assign(100, &payload).unwrap();
        let pload = storage.payload(100);
        assert_eq!(pload, payload);
    }
}<|MERGE_RESOLUTION|>--- conflicted
+++ resolved
@@ -1,13 +1,7 @@
-<<<<<<< HEAD
 extern crate profiler_proc_macro;
 use profiler_proc_macro::trace;
 
-use crate::types::{
-    PayloadKeyType, PayloadKeyTypeRef, PayloadSchemaType, PayloadType, PointOffsetType, TheMap,
-};
-=======
 use crate::types::{Payload, PayloadKeyTypeRef, PointOffsetType};
->>>>>>> 772e8b67
 use std::collections::HashMap;
 use std::path::Path;
 
@@ -28,12 +22,8 @@
 }
 
 impl SimplePayloadStorage {
-<<<<<<< HEAD
     #[trace]
-    pub fn open(path: &Path, schema_store: Arc<SchemaStorage>) -> OperationResult<Self> {
-=======
     pub fn open(path: &Path) -> OperationResult<Self> {
->>>>>>> 772e8b67
         let mut options: Options = Options::default();
         options.set_write_buffer_size(DB_CACHE_SIZE);
         options.create_if_missing(true);
@@ -59,21 +49,7 @@
         })
     }
 
-<<<<<<< HEAD
     #[trace]
-    fn update_schema(
-        schema: Arc<SchemaStorage>,
-        payload: &TheMap<PayloadKeyType, PayloadType>,
-    ) -> OperationResult<()> {
-        for (key, value) in payload.iter() {
-            schema.update_schema_value(key, value)?;
-        }
-        Ok(())
-    }
-
-    #[trace]
-=======
->>>>>>> 772e8b67
     fn update_storage(&self, point_id: &PointOffsetType) -> OperationResult<()> {
         let cf_handle = self.store.cf_handle(DB_NAME).unwrap();
         match self.payload.get(point_id) {
@@ -95,30 +71,13 @@
 }
 
 impl PayloadStorage for SimplePayloadStorage {
-<<<<<<< HEAD
     #[trace]
-    fn assign(
-        &mut self,
-        point_id: PointOffsetType,
-        key: PayloadKeyTypeRef,
-        payload: PayloadType,
-    ) -> OperationResult<()> {
-        self.schema_store.update_schema_value(key, &payload)?;
-
-        if let Some(point_payload) = self.payload.get_mut(&point_id) {
-            point_payload.insert(key.to_owned(), payload);
-        } else {
-            let mut new_payload = TheMap::default();
-            new_payload.insert(key.to_owned(), payload);
-            self.payload.insert(point_id, new_payload);
-=======
     fn assign(&mut self, point_id: PointOffsetType, payload: &Payload) -> OperationResult<()> {
         match self.payload.get_mut(&point_id) {
             Some(point_payload) => point_payload.merge(payload),
             None => {
                 self.payload.insert(point_id, payload.to_owned());
             }
->>>>>>> 772e8b67
         }
 
         self.update_storage(&point_id)?;
@@ -126,12 +85,8 @@
         Ok(())
     }
 
-<<<<<<< HEAD
     #[trace]
-    fn payload(&self, point_id: PointOffsetType) -> TheMap<PayloadKeyType, PayloadType> {
-=======
     fn payload(&self, point_id: PointOffsetType) -> Payload {
->>>>>>> 772e8b67
         match self.payload.get(&point_id) {
             Some(payload) => payload.to_owned(),
             None => Default::default(),
@@ -156,15 +111,8 @@
         }
     }
 
-<<<<<<< HEAD
     #[trace]
-    fn drop(
-        &mut self,
-        point_id: PointOffsetType,
-    ) -> OperationResult<Option<TheMap<PayloadKeyType, PayloadType>>> {
-=======
     fn drop(&mut self, point_id: PointOffsetType) -> OperationResult<Option<Payload>> {
->>>>>>> 772e8b67
         let res = self.payload.remove(&point_id);
         self.update_storage(&point_id)?;
         Ok(res)
@@ -187,15 +135,7 @@
         Ok(self.store.flush_cf(cf_handle)?)
     }
 
-<<<<<<< HEAD
     #[trace]
-    fn schema(&self) -> TheMap<PayloadKeyType, PayloadSchemaType> {
-        self.schema_store.as_map()
-    }
-
-    #[trace]
-=======
->>>>>>> 772e8b67
     fn iter_ids(&self) -> Box<dyn Iterator<Item = PointOffsetType> + '_> {
         Box::new(self.payload.keys().copied())
     }
