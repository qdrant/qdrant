--- conflicted
+++ resolved
@@ -551,21 +551,8 @@
         };
         assert!(!payload_checker.check(0, &query));
 
-        // test cases for min_should
-        let query = Filter::new_min_should(MinShould {
-            conditions: vec![match_blue.clone(), in_moscow.clone()],
-            min_count: 1,
-        });
-        assert!(!payload_checker.check(0, &query));
-
-        let query = Filter::new_min_should(MinShould {
-            conditions: vec![match_red.clone(), in_berlin.clone(), in_moscow.clone()],
-            min_count: 2,
-        });
-        assert!(payload_checker.check(0, &query));
-
-        let query = Filter::new_min_should(MinShould {
-            conditions: vec![
+        let query = Filter {
+            should: Some(vec![
                 Condition::Filter(Filter {
                     should: None,
                     min_should: None,
@@ -578,13 +565,31 @@
                     must: Some(vec![match_red.clone(), in_berlin.clone()]),
                     must_not: None,
                 }),
-            ],
+            ]),
+            min_should: None,
+            must: None,
+            must_not: None,
+        };
+        assert!(payload_checker.check(0, &query));
+
+        let query = Filter::new_must_not(with_bad_rating);
+        assert!(!payload_checker.check(0, &query));
+
+        // min_should
+        let query = Filter::new_min_should(MinShould {
+            conditions: vec![match_blue.clone(), in_moscow.clone()],
             min_count: 1,
         });
+        assert!(!payload_checker.check(0, &query));
+
+        let query = Filter::new_min_should(MinShould {
+            conditions: vec![match_red.clone(), in_berlin.clone(), in_moscow.clone()],
+            min_count: 2,
+        });
         assert!(payload_checker.check(0, &query));
 
-        let query = Filter {
-            should: Some(vec![
+        let query = Filter::new_min_should(MinShould {
+            conditions: vec![
                 Condition::Filter(Filter {
                     should: None,
                     min_should: None,
@@ -597,37 +602,19 @@
                     must: Some(vec![match_red, in_berlin]),
                     must_not: None,
                 }),
-            ]),
-            min_should: None,
-            must: None,
-            must_not: None,
-        };
+            ],
+            min_count: 1,
+        });
         assert!(payload_checker.check(0, &query));
 
-<<<<<<< HEAD
-        let query = Filter::new_must_not(with_bad_rating);
-=======
-        let query = Filter {
-            should: None,
-            must: Some(vec![shipped_in_february]),
-            must_not: None,
-        };
+        // DateTime payload index
+        let query = Filter::new_must(shipped_in_february);
         assert!(payload_checker.check(0, &query));
-        let query = Filter {
-            should: None,
-            must: Some(vec![shipped_in_march]),
-            must_not: None,
-        };
+
+        let query = Filter::new_must(shipped_in_march);
         assert!(!payload_checker.check(0, &query));
 
-        let query = Filter {
-            should: None,
-            must: None,
-            must_not: Some(vec![with_bad_rating]),
-        };
->>>>>>> eec50228
-        assert!(!payload_checker.check(0, &query));
-
+        // id Filter
         let ids: HashSet<_> = vec![1, 2, 3].into_iter().map(|x| x.into()).collect();
 
         let query = Filter::new_must_not(Condition::HasId(ids.into()));
