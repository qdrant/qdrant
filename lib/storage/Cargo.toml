--- conflicted
+++ resolved
@@ -12,12 +12,7 @@
 tempdir = "0.3.7"
 
 [dependencies]
-<<<<<<< HEAD
 tracy-client = { version = "0.12.6", features = ["enable"] }
-sled = "0.34"
-=======
-
->>>>>>> 772e8b67
 num_cpus = "1.13"
 thiserror = "1.0"
 rand = "0.8.5"
@@ -36,8 +31,5 @@
 
 segment = {path = "../segment"}
 collection = {path = "../collection"}
-<<<<<<< HEAD
-profiler_proc_macro = {path = "../profiler_proc_macro"}
-=======
 api = {path = "../api"}
->>>>>>> 772e8b67
+profiler_proc_macro = {path = "../profiler_proc_macro"}