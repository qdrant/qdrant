--- conflicted
+++ resolved
@@ -4,13 +4,9 @@
 authors = ["Andrey Vasnetsov <vasnetsov93@gmail.com>"]
 edition = "2021"
 
-<<<<<<< HEAD
 [features]
-consensus = ["raft", "prost", "serde_cbor"]
 tracy = ["tracy-client"]
 
-=======
->>>>>>> e437390a
 # See more keys and their definitions at https://doc.rust-lang.org/cargo/reference/manifest.html
 [dev-dependencies]
 tempdir = "0.3.7"
