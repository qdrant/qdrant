use std::collections::{HashMap, HashSet};
use std::fmt::{Debug, Formatter};
use std::hash::{Hash, Hasher};
use std::{iter, mem};

use api::conversions::json::payload_to_proto;
use api::rest::{
    DenseVector, MultiDenseVector, ShardKeySelector, VectorOutput, VectorStructOutput,
};
use common::validation::validate_multi_vector;
use itertools::Itertools as _;
use ordered_float::OrderedFloat;
use schemars::JsonSchema;
use segment::common::operation_error::OperationError;
use segment::common::utils::unordered_hash_unique;
use segment::data_types::named_vectors::NamedVectors;
use segment::data_types::vectors::{
    BatchVectorStructInternal, DEFAULT_VECTOR_NAME, MultiDenseVectorInternal, VectorInternal,
    VectorStructInternal,
};
use segment::types::{Filter, Payload, PointIdType, VectorNameBuf};
use serde::{Deserialize, Serialize};
use sparse::common::types::{DimId, DimWeight};
use strum::{EnumDiscriminants, EnumIter};
use tonic::Status;
use validator::{Validate, ValidationErrors};

use super::payload_ops::*;
use super::vector_ops::*;
use super::*;

#[derive(Clone, Debug, PartialEq, Deserialize, Serialize, JsonSchema, Validate, Hash)]
#[serde(rename_all = "snake_case")]
pub struct PointIdsList {
    pub points: Vec<PointIdType>,
    #[serde(default, skip_serializing_if = "Option::is_none")]
    pub shard_key: Option<ShardKeySelector>,
}

impl From<Vec<PointIdType>> for PointIdsList {
    fn from(points: Vec<PointIdType>) -> Self {
        Self {
            points,
            shard_key: None,
        }
    }
}

// General idea of having an extra layer of data structures after REST and gRPC
// is to ensure that all vectors are inferenced and validated before they are persisted.
//
// This separation allows to have a single point, enforced by the type system,
// where all Documents and other inference-able objects are resolved into raw vectors.
//
// Separation between VectorStructPersisted and VectorStructInternal is only needed
// for legacy reasons, as the previous implementations wrote VectorStruct to WAL,
// so we need an ability to read it back. VectorStructPersisted reproduces the same
// structure as VectorStruct had in the previous versions.
//
//
//        gRPC              REST API           ┌───┐              WAL
//          │                  │               │ I │               ▲
//          │                  │               │ n │               │
//          │                  │               │ f │               │
//  ┌───────▼───────┐    ┌─────▼──────┐        │ e │     ┌─────────┴───────────┐
//  │ grpc::Vectors ├───►│VectorStruct├───────►│ r ├────►│VectorStructPersisted├─────┐
//  └───────────────┘    └────────────┘        │ e │     └─────────────────────┘     │
//                        Vectors              │ n │      Only Vectors               │
//                        + Documents          │ c │                                 │
//                        + Images             │ e │                                 │
//                        + Other inference    └───┘                                 │
//                        Implement JsonSchema                                       │
//                                                       ┌─────────────────────┐     │
//                                                       │                     ◄─────┘
//                                                       │   Storage           │
//                                                       │                     │
//                        REST API Response              └────────┬────────────┘
//                             ▲                                  │
//                             │                                  │
//                      ┌──────┴──────────────┐         ┌─────────▼───────────┐
//                      │ VectorStructOutput  ◄───┬─────┤VectorStructInternal │
//                      └─────────────────────┘   │     └─────────────────────┘
//                       Only Vectors             │      Only Vectors
//                       Implement JsonSchema     │      Optimized for search
//                                                │
//                                                │
//                      ┌─────────────────────┐   │
//                      │ grpc::VectorsOutput ◄───┘
//                      └───────────┬─────────┘
//                                  │
//                                  ▼
//                              gPRC Response

#[derive(Clone, Debug, PartialEq, Deserialize, Serialize, EnumDiscriminants, Hash)]
#[strum_discriminants(derive(EnumIter))]
#[serde(rename_all = "snake_case")]
pub enum PointOperations {
    /// Insert or update points
    UpsertPoints(PointInsertOperationsInternal),
    /// Insert points, or update existing points if condition matches
    UpsertPointsConditional(ConditionalInsertOperationInternal),
    /// Delete point if exists
    DeletePoints { ids: Vec<PointIdType> },
    /// Delete points by given filter criteria
    DeletePointsByFilter(Filter),
    /// Points Sync
    SyncPoints(PointSyncOperation),
    /// Introduce artificial delay for testing purposes
    #[cfg(feature = "staging")]
    TestDelay(super::staging::TestDelayOperation),
}

<<<<<<< HEAD
#[cfg(feature = "staging")]
pub use super::staging::TestDelayOperation;

=======
>>>>>>> 5a253637
impl PointOperations {
    pub fn point_ids(&self) -> Option<Vec<PointIdType>> {
        match self {
            Self::UpsertPoints(op) => Some(op.point_ids()),
            Self::UpsertPointsConditional(op) => Some(op.points_op.point_ids()),
            Self::DeletePoints { ids } => Some(ids.clone()),
            Self::DeletePointsByFilter(_) => None,
            Self::SyncPoints(op) => Some(op.points.iter().map(|point| point.id).collect()),
            #[cfg(feature = "staging")]
            Self::TestDelay(_) => None,
        }
    }

    pub fn retain_point_ids<F>(&mut self, filter: F)
    where
        F: Fn(&PointIdType) -> bool,
    {
        match self {
            Self::UpsertPoints(op) => op.retain_point_ids(filter),
            Self::UpsertPointsConditional(op) => {
                op.points_op.retain_point_ids(filter);
            }
            Self::DeletePoints { ids } => ids.retain(filter),
            Self::DeletePointsByFilter(_) => (),
            Self::SyncPoints(op) => op.points.retain(|point| filter(&point.id)),
            #[cfg(feature = "staging")]
            Self::TestDelay(_) => (),
        }
    }
}

#[derive(Clone, Debug, PartialEq, Deserialize, Serialize, EnumDiscriminants, Hash)]
#[strum_discriminants(derive(EnumIter))]
#[serde(rename_all = "snake_case")]
pub enum PointInsertOperationsInternal {
    /// Inset points from a batch.
    #[serde(rename = "batch")]
    PointsBatch(BatchPersisted),
    /// Insert points from a list
    #[serde(rename = "points")]
    PointsList(Vec<PointStructPersisted>),
}

impl PointInsertOperationsInternal {
    pub fn point_ids(&self) -> Vec<PointIdType> {
        match self {
            Self::PointsBatch(batch) => batch.ids.clone(),
            Self::PointsList(points) => points.iter().map(|point| point.id).collect(),
        }
    }

    pub fn into_point_vec(self) -> Vec<PointStructPersisted> {
        match self {
            PointInsertOperationsInternal::PointsBatch(batch) => {
                let batch_vectors = BatchVectorStructInternal::from(batch.vectors);
                let all_vectors = batch_vectors.into_all_vectors(batch.ids.len());
                let vectors_iter = batch.ids.into_iter().zip(all_vectors);
                match batch.payloads {
                    None => vectors_iter
                        .map(|(id, vectors)| PointStructPersisted {
                            id,
                            vector: VectorStructInternal::from(vectors).into(),
                            payload: None,
                        })
                        .collect(),
                    Some(payloads) => vectors_iter
                        .zip(payloads)
                        .map(|((id, vectors), payload)| PointStructPersisted {
                            id,
                            vector: VectorStructInternal::from(vectors).into(),
                            payload,
                        })
                        .collect(),
                }
            }
            PointInsertOperationsInternal::PointsList(points) => points,
        }
    }

    pub fn retain_point_ids<F>(&mut self, filter: F)
    where
        F: Fn(&PointIdType) -> bool,
    {
        match self {
            Self::PointsBatch(batch) => {
                let mut retain_indices = HashSet::new();

                retain_with_index(&mut batch.ids, |index, id| {
                    if filter(id) {
                        retain_indices.insert(index);
                        true
                    } else {
                        false
                    }
                });

                match &mut batch.vectors {
                    BatchVectorStructPersisted::Single(vectors) => {
                        retain_with_index(vectors, |index, _| retain_indices.contains(&index));
                    }

                    BatchVectorStructPersisted::MultiDense(vectors) => {
                        retain_with_index(vectors, |index, _| retain_indices.contains(&index));
                    }

                    BatchVectorStructPersisted::Named(vectors) => {
                        for (_, vectors) in vectors.iter_mut() {
                            retain_with_index(vectors, |index, _| retain_indices.contains(&index));
                        }
                    }
                }

                if let Some(payload) = &mut batch.payloads {
                    retain_with_index(payload, |index, _| retain_indices.contains(&index));
                }
            }

            Self::PointsList(points) => points.retain(|point| filter(&point.id)),
        }
    }

    pub fn into_update_only(
        self,
        update_filter: Option<Filter>,
    ) -> Vec<CollectionUpdateOperations> {
        let mut operations = Vec::new();

        match self {
            Self::PointsBatch(batch) => {
                let mut update_vectors = UpdateVectorsOp {
                    points: Vec::new(),
                    update_filter: update_filter.clone(),
                };

                match batch.vectors {
                    BatchVectorStructPersisted::Single(vectors) => {
                        let ids = batch.ids.iter().copied();
                        let vectors = vectors.into_iter().map(VectorStructPersisted::Single);

                        update_vectors.points = ids
                            .zip(vectors)
                            .map(|(id, vector)| PointVectorsPersisted { id, vector })
                            .collect();
                    }

                    BatchVectorStructPersisted::MultiDense(vectors) => {
                        let ids = batch.ids.iter().copied();
                        let vectors = vectors.into_iter().map(VectorStructPersisted::MultiDense);

                        update_vectors.points = ids
                            .zip(vectors)
                            .map(|(id, vector)| PointVectorsPersisted { id, vector })
                            .collect();
                    }

                    BatchVectorStructPersisted::Named(batch_vectors) => {
                        let ids = batch.ids.iter().copied();

                        let mut batch_vectors: HashMap<_, _> = batch_vectors
                            .into_iter()
                            .map(|(name, vectors)| (name, vectors.into_iter()))
                            .collect();

                        let vectors = iter::repeat(()).filter_map(move |_| {
                            let mut point_vectors =
                                HashMap::with_capacity(batch_vectors.capacity());

                            for (vector_name, vectors) in batch_vectors.iter_mut() {
                                point_vectors.insert(vector_name.clone(), vectors.next()?);
                            }

                            Some(VectorStructPersisted::Named(point_vectors))
                        });

                        update_vectors.points = ids
                            .zip(vectors)
                            .map(|(id, vector)| PointVectorsPersisted { id, vector })
                            .collect();
                    }
                }

                let update_vectors = vector_ops::VectorOperations::UpdateVectors(update_vectors);
                let update_vectors = CollectionUpdateOperations::VectorOperation(update_vectors);

                operations.push(update_vectors);

                if let Some(payloads) = batch.payloads {
                    let ids = batch.ids.iter().copied();

                    for (id, payload) in ids.zip(payloads) {
                        if let Some(payload) = payload {
                            let set_payload = if let Some(update_filter) = update_filter.clone() {
                                SetPayloadOp {
                                    points: None,
                                    payload,
                                    filter: Some(update_filter.with_point_ids(vec![id])),
                                    key: None,
                                }
                            } else {
                                SetPayloadOp {
                                    points: Some(vec![id]),
                                    payload,
                                    filter: None,
                                    key: None,
                                }
                            };

                            let set_payload =
                                payload_ops::PayloadOps::OverwritePayload(set_payload);
                            let set_payload =
                                CollectionUpdateOperations::PayloadOperation(set_payload);

                            operations.push(set_payload);
                        }
                    }
                }
            }

            Self::PointsList(points) => {
                let mut update_vectors = UpdateVectorsOp {
                    points: Vec::new(),
                    update_filter: update_filter.clone(),
                };

                for point in points {
                    update_vectors.points.push(PointVectorsPersisted {
                        id: point.id,
                        vector: point.vector,
                    });

                    if let Some(payload) = point.payload {
                        let set_payload = if let Some(update_filter) = update_filter.clone() {
                            SetPayloadOp {
                                points: None,
                                payload,
                                filter: Some(update_filter.with_point_ids(vec![point.id])),
                                key: None,
                            }
                        } else {
                            SetPayloadOp {
                                points: Some(vec![point.id]),
                                payload,
                                filter: None,
                                key: None,
                            }
                        };

                        let set_payload = payload_ops::PayloadOps::OverwritePayload(set_payload);
                        let set_payload = CollectionUpdateOperations::PayloadOperation(set_payload);

                        operations.push(set_payload);
                    }
                }

                let update_vectors = vector_ops::VectorOperations::UpdateVectors(update_vectors);
                let update_vectors = CollectionUpdateOperations::VectorOperation(update_vectors);

                operations.insert(0, update_vectors);
            }
        }

        operations
    }
}

impl From<BatchPersisted> for PointInsertOperationsInternal {
    fn from(batch: BatchPersisted) -> Self {
        PointInsertOperationsInternal::PointsBatch(batch)
    }
}

impl From<Vec<PointStructPersisted>> for PointInsertOperationsInternal {
    fn from(points: Vec<PointStructPersisted>) -> Self {
        PointInsertOperationsInternal::PointsList(points)
    }
}

#[derive(Clone, Debug, PartialEq, Deserialize, Serialize, Hash)]
pub struct ConditionalInsertOperationInternal {
    pub points_op: PointInsertOperationsInternal,
    /// Condition to check, if the point already exists
    pub condition: Filter,
}

#[derive(Clone, Debug, PartialEq, Deserialize, Serialize, Hash)]
pub struct PointSyncOperation {
    /// Minimal id of the sync range
    pub from_id: Option<PointIdType>,
    /// Maximal id og
    pub to_id: Option<PointIdType>,
    pub points: Vec<PointStructPersisted>,
}

#[derive(Clone, Debug, PartialEq, Deserialize, Serialize, Hash)]
#[serde(rename_all = "snake_case")]
pub struct BatchPersisted {
    pub ids: Vec<PointIdType>,
    pub vectors: BatchVectorStructPersisted,
    pub payloads: Option<Vec<Option<Payload>>>,
}

impl TryFrom<BatchPersisted> for Vec<api::grpc::qdrant::PointStruct> {
    type Error = Status;

    fn try_from(batch: BatchPersisted) -> Result<Self, Self::Error> {
        let BatchPersisted {
            ids,
            vectors,
            payloads,
        } = batch;
        let mut points = Vec::with_capacity(ids.len());
        let batch_vectors = BatchVectorStructInternal::from(vectors);
        let all_vectors = batch_vectors.into_all_vectors(ids.len());
        for (i, p_id) in ids.into_iter().enumerate() {
            let id = Some(p_id.into());
            let vector = all_vectors.get(i).cloned();
            let payload = payloads.as_ref().and_then(|payloads| {
                payloads.get(i).map(|payload| match payload {
                    None => HashMap::new(),
                    Some(payload) => payload_to_proto(payload.clone()),
                })
            });
            let vectors: Option<VectorStructInternal> = vector.map(|v| v.into());

            let point = api::grpc::qdrant::PointStruct {
                id,
                vectors: vectors.map(api::grpc::qdrant::Vectors::from),
                payload: payload.unwrap_or_default(),
            };
            points.push(point);
        }

        Ok(points)
    }
}

#[derive(Clone, Debug, PartialEq, Deserialize, Serialize)]
#[serde(untagged, rename_all = "snake_case")]
pub enum BatchVectorStructPersisted {
    Single(Vec<DenseVector>),
    MultiDense(Vec<MultiDenseVector>),
    Named(HashMap<VectorNameBuf, Vec<VectorPersisted>>),
}

impl Hash for BatchVectorStructPersisted {
    fn hash<H: Hasher>(&self, state: &mut H) {
        mem::discriminant(self).hash(state);
        match self {
            BatchVectorStructPersisted::Single(dense) => {
                for vector in dense {
                    for v in vector {
                        OrderedFloat(*v).hash(state);
                    }
                }
            }
            BatchVectorStructPersisted::MultiDense(multidense) => {
                for vector in multidense {
                    for v in vector {
                        for element in v {
                            OrderedFloat(*element).hash(state);
                        }
                    }
                }
            }
            BatchVectorStructPersisted::Named(named) => unordered_hash_unique(state, named.iter()),
        }
    }
}

impl From<BatchVectorStructPersisted> for BatchVectorStructInternal {
    fn from(value: BatchVectorStructPersisted) -> Self {
        match value {
            BatchVectorStructPersisted::Single(vector) => BatchVectorStructInternal::Single(vector),
            BatchVectorStructPersisted::MultiDense(vectors) => {
                BatchVectorStructInternal::MultiDense(
                    vectors
                        .into_iter()
                        .map(MultiDenseVectorInternal::new_unchecked)
                        .collect(),
                )
            }
            BatchVectorStructPersisted::Named(vectors) => BatchVectorStructInternal::Named(
                vectors
                    .into_iter()
                    .map(|(k, v)| (k, v.into_iter().map(VectorInternal::from).collect()))
                    .collect(),
            ),
        }
    }
}

#[derive(Clone, Debug, PartialEq, Deserialize, Serialize, Validate, Hash)]
#[serde(rename_all = "snake_case")]
pub struct PointStructPersisted {
    /// Point id
    pub id: PointIdType,
    /// Vectors
    pub vector: VectorStructPersisted,
    /// Payload values (optional)
    pub payload: Option<Payload>,
}

impl PointStructPersisted {
    pub fn get_vectors(&self) -> NamedVectors<'_> {
        let mut named_vectors = NamedVectors::default();
        match &self.vector {
            VectorStructPersisted::Single(vector) => named_vectors.insert(
                DEFAULT_VECTOR_NAME.to_owned(),
                VectorInternal::from(vector.clone()),
            ),
            VectorStructPersisted::MultiDense(vector) => named_vectors.insert(
                DEFAULT_VECTOR_NAME.to_owned(),
                VectorInternal::from(MultiDenseVectorInternal::new_unchecked(vector.clone())),
            ),
            VectorStructPersisted::Named(vectors) => {
                for (name, vector) in vectors {
                    named_vectors.insert(name.clone(), VectorInternal::from(vector.clone()));
                }
            }
        }
        named_vectors
    }
}

impl TryFrom<api::rest::schema::Record> for PointStructPersisted {
    type Error = String;

    fn try_from(record: api::rest::schema::Record) -> Result<Self, Self::Error> {
        let api::rest::schema::Record {
            id,
            payload,
            vector,
            shard_key: _,
            order_value: _,
        } = record;

        if vector.is_none() {
            return Err("Vector is empty".to_string());
        }

        Ok(Self {
            id,
            payload,
            vector: VectorStructPersisted::from(vector.unwrap()),
        })
    }
}

impl TryFrom<PointStructPersisted> for api::grpc::qdrant::PointStruct {
    type Error = Status;

    fn try_from(value: PointStructPersisted) -> Result<Self, Self::Error> {
        let PointStructPersisted {
            id,
            vector,
            payload,
        } = value;

        let vectors_internal = VectorStructInternal::try_from(vector)
            .map_err(|e| Status::invalid_argument(format!("Failed to convert vectors: {e}")))?;

        let vectors = api::grpc::qdrant::Vectors::from(vectors_internal);
        let converted_payload = match payload {
            None => HashMap::new(),
            Some(payload) => payload_to_proto(payload),
        };

        Ok(Self {
            id: Some(id.into()),
            vectors: Some(vectors),
            payload: converted_payload,
        })
    }
}

/// Data structure for point vectors, as it is persisted in WAL
#[derive(Clone, PartialEq, Deserialize, Serialize)]
#[serde(untagged, rename_all = "snake_case")]
pub enum VectorStructPersisted {
    Single(DenseVector),
    MultiDense(MultiDenseVector),
    Named(HashMap<VectorNameBuf, VectorPersisted>),
}

impl std::hash::Hash for VectorStructPersisted {
    fn hash<H: std::hash::Hasher>(&self, state: &mut H) {
        mem::discriminant(self).hash(state);
        match self {
            VectorStructPersisted::Single(vec) => {
                for v in vec {
                    OrderedFloat(*v).hash(state);
                }
            }
            VectorStructPersisted::MultiDense(multi_vec) => {
                for vec in multi_vec {
                    for v in vec {
                        OrderedFloat(*v).hash(state);
                    }
                }
            }
            VectorStructPersisted::Named(map) => {
                unordered_hash_unique(state, map.iter());
            }
        }
    }
}

impl Debug for VectorStructPersisted {
    fn fmt(&self, f: &mut std::fmt::Formatter<'_>) -> std::fmt::Result {
        match self {
            VectorStructPersisted::Single(vector) => {
                let first_elements = vector.iter().take(4).join(", ");
                write!(f, "Single([{}, ... x {}])", first_elements, vector.len())
            }
            VectorStructPersisted::MultiDense(vector) => {
                let first_vectors = vector
                    .iter()
                    .take(4)
                    .map(|v| {
                        let first_elements = v.iter().take(4).join(", ");
                        format!("[{}, ... x {}]", first_elements, v.len())
                    })
                    .join(", ");
                write!(f, "MultiDense([{}, ... x {})", first_vectors, vector.len())
            }
            VectorStructPersisted::Named(vectors) => write!(f, "Named(( ")
                .and_then(|_| {
                    for (name, vector) in vectors {
                        write!(f, "{name}: {vector:?}, ")?;
                    }
                    Ok(())
                })
                .and_then(|_| write!(f, "))")),
        }
    }
}

impl VectorStructPersisted {
    /// Check if this vector struct is empty.
    pub fn is_empty(&self) -> bool {
        match self {
            VectorStructPersisted::Single(vector) => vector.is_empty(),
            VectorStructPersisted::MultiDense(vector) => vector.is_empty(),
            VectorStructPersisted::Named(vectors) => vectors.values().all(|v| match v {
                VectorPersisted::Dense(vector) => vector.is_empty(),
                VectorPersisted::Sparse(vector) => vector.indices.is_empty(),
                VectorPersisted::MultiDense(vector) => vector.is_empty(),
            }),
        }
    }
}

impl Validate for VectorStructPersisted {
    fn validate(&self) -> Result<(), ValidationErrors> {
        match self {
            VectorStructPersisted::Single(_) => Ok(()),
            VectorStructPersisted::MultiDense(v) => validate_multi_vector(v),
            VectorStructPersisted::Named(v) => common::validation::validate_iter(v.values()),
        }
    }
}

impl From<DenseVector> for VectorStructPersisted {
    fn from(value: DenseVector) -> Self {
        VectorStructPersisted::Single(value)
    }
}

impl From<VectorStructInternal> for VectorStructPersisted {
    fn from(value: VectorStructInternal) -> Self {
        match value {
            VectorStructInternal::Single(vector) => VectorStructPersisted::Single(vector),
            VectorStructInternal::MultiDense(vector) => {
                VectorStructPersisted::MultiDense(vector.into_multi_vectors())
            }
            VectorStructInternal::Named(vectors) => VectorStructPersisted::Named(
                vectors
                    .into_iter()
                    .map(|(k, v)| (k, VectorPersisted::from(v)))
                    .collect(),
            ),
        }
    }
}

impl From<VectorStructOutput> for VectorStructPersisted {
    fn from(value: VectorStructOutput) -> Self {
        match value {
            VectorStructOutput::Single(vector) => VectorStructPersisted::Single(vector),
            VectorStructOutput::MultiDense(vector) => VectorStructPersisted::MultiDense(vector),
            VectorStructOutput::Named(vectors) => VectorStructPersisted::Named(
                vectors
                    .into_iter()
                    .map(|(k, v)| (k, VectorPersisted::from(v)))
                    .collect(),
            ),
        }
    }
}

impl TryFrom<VectorStructPersisted> for VectorStructInternal {
    type Error = OperationError;
    fn try_from(value: VectorStructPersisted) -> Result<Self, Self::Error> {
        let vector_struct = match value {
            VectorStructPersisted::Single(vector) => VectorStructInternal::Single(vector),
            VectorStructPersisted::MultiDense(vector) => {
                VectorStructInternal::MultiDense(MultiDenseVectorInternal::try_from(vector)?)
            }
            VectorStructPersisted::Named(vectors) => VectorStructInternal::Named(
                vectors
                    .into_iter()
                    .map(|(k, v)| (k, VectorInternal::from(v)))
                    .collect(),
            ),
        };
        Ok(vector_struct)
    }
}

impl From<VectorStructPersisted> for NamedVectors<'_> {
    fn from(value: VectorStructPersisted) -> Self {
        match value {
            VectorStructPersisted::Single(vector) => {
                NamedVectors::from_pairs([(DEFAULT_VECTOR_NAME.to_owned(), vector)])
            }
            VectorStructPersisted::MultiDense(vector) => {
                let mut named_vector = NamedVectors::default();
                let multivec = MultiDenseVectorInternal::new_unchecked(vector);

                named_vector.insert(
                    DEFAULT_VECTOR_NAME.to_owned(),
                    segment::data_types::vectors::VectorInternal::from(multivec),
                );
                named_vector
            }
            VectorStructPersisted::Named(vectors) => {
                let mut named_vector = NamedVectors::default();
                for (name, vector) in vectors {
                    named_vector.insert(
                        name,
                        segment::data_types::vectors::VectorInternal::from(vector),
                    );
                }
                named_vector
            }
        }
    }
}

/// Single vector data, as it is persisted in WAL
/// Unlike [`api::rest::Vector`], this struct only stores raw vectors, inferenced or resolved.
/// Unlike [`VectorInternal`], is not optimized for search
#[derive(Clone, PartialEq, Deserialize, Serialize)]
#[serde(untagged, rename_all = "snake_case")]
pub enum VectorPersisted {
    Dense(DenseVector),
    Sparse(sparse::common::sparse_vector::SparseVector),
    MultiDense(MultiDenseVector),
}

impl Hash for VectorPersisted {
    fn hash<H: Hasher>(&self, state: &mut H) {
        mem::discriminant(self).hash(state);
        match self {
            VectorPersisted::Dense(vec) => {
                for v in vec {
                    OrderedFloat(*v).hash(state);
                }
            }
            VectorPersisted::Sparse(sparse) => {
                sparse.hash(state);
            }
            VectorPersisted::MultiDense(multi_vec) => {
                for vec in multi_vec {
                    for v in vec {
                        OrderedFloat(*v).hash(state);
                    }
                }
            }
        }
    }
}

impl VectorPersisted {
    pub fn new_sparse(indices: Vec<DimId>, values: Vec<DimWeight>) -> Self {
        Self::Sparse(sparse::common::sparse_vector::SparseVector { indices, values })
    }

    pub fn empty_sparse() -> Self {
        Self::new_sparse(vec![], vec![])
    }
}

impl Debug for VectorPersisted {
    fn fmt(&self, f: &mut Formatter<'_>) -> std::fmt::Result {
        match self {
            VectorPersisted::Dense(vector) => {
                let first_elements = vector.iter().take(4).join(", ");
                write!(f, "Dense([{}, ... x {}])", first_elements, vector.len())
            }
            VectorPersisted::Sparse(vector) => {
                let first_elements = vector
                    .indices
                    .iter()
                    .zip(vector.values.iter())
                    .take(4)
                    .map(|(k, v)| format!("{k}->{v}"))
                    .join(", ");
                write!(
                    f,
                    "Sparse([{}, ... x {})",
                    first_elements,
                    vector.indices.len()
                )
            }
            VectorPersisted::MultiDense(vector) => {
                let first_vectors = vector
                    .iter()
                    .take(4)
                    .map(|v| {
                        let first_elements = v.iter().take(4).join(", ");
                        format!("[{}, ... x {}]", first_elements, v.len())
                    })
                    .join(", ");
                write!(f, "MultiDense([{}, ... x {})", first_vectors, vector.len())
            }
        }
    }
}

impl Validate for VectorPersisted {
    fn validate(&self) -> Result<(), ValidationErrors> {
        match self {
            VectorPersisted::Dense(_) => Ok(()),
            VectorPersisted::Sparse(v) => v.validate(),
            VectorPersisted::MultiDense(m) => validate_multi_vector(m),
        }
    }
}

impl From<VectorInternal> for VectorPersisted {
    fn from(value: VectorInternal) -> Self {
        match value {
            VectorInternal::Dense(vector) => VectorPersisted::Dense(vector),
            VectorInternal::Sparse(vector) => VectorPersisted::Sparse(vector),
            VectorInternal::MultiDense(vector) => {
                VectorPersisted::MultiDense(vector.into_multi_vectors())
            }
        }
    }
}

impl From<VectorOutput> for VectorPersisted {
    fn from(value: VectorOutput) -> Self {
        match value {
            VectorOutput::Dense(vector) => VectorPersisted::Dense(vector),
            VectorOutput::Sparse(vector) => VectorPersisted::Sparse(vector),
            VectorOutput::MultiDense(vector) => VectorPersisted::MultiDense(vector),
        }
    }
}

impl From<VectorPersisted> for VectorInternal {
    fn from(value: VectorPersisted) -> Self {
        match value {
            VectorPersisted::Dense(vector) => VectorInternal::Dense(vector),
            VectorPersisted::Sparse(vector) => VectorInternal::Sparse(vector),
            VectorPersisted::MultiDense(vector) => {
                // the REST vectors have been validated already
                // we can use an internal constructor
                VectorInternal::MultiDense(MultiDenseVectorInternal::new_unchecked(vector))
            }
        }
    }
}

fn retain_with_index<T, F>(vec: &mut Vec<T>, mut filter: F)
where
    F: FnMut(usize, &T) -> bool,
{
    let mut index = 0;

    vec.retain(|item| {
        let retain = filter(index, item);
        index += 1;
        retain
    });
}<|MERGE_RESOLUTION|>--- conflicted
+++ resolved
@@ -110,12 +110,6 @@
     TestDelay(super::staging::TestDelayOperation),
 }
 
-<<<<<<< HEAD
-#[cfg(feature = "staging")]
-pub use super::staging::TestDelayOperation;
-
-=======
->>>>>>> 5a253637
 impl PointOperations {
     pub fn point_ids(&self) -> Option<Vec<PointIdType>> {
         match self {
