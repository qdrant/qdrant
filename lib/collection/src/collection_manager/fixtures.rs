use std::num::{NonZeroU32, NonZeroU64};
use std::path::Path;

use parking_lot::RwLock;
use rand::Rng;
use segment::common::only_default_vector;
use segment::entry::entry_point::SegmentEntry;
use segment::segment::Segment;
use segment::segment_constructor::simple_segment_constructor::build_simple_segment;
use segment::types::{Distance, Payload, PointIdType, SeqNumberType};
use serde_json::json;

use crate::collection_manager::holders::segment_holder::SegmentHolder;
use crate::collection_manager::optimizers::indexing_optimizer::IndexingOptimizer;
use crate::collection_manager::optimizers::merge_optimizer::MergeOptimizer;
use crate::collection_manager::optimizers::segment_optimizer::OptimizerThresholds;
use crate::config::CollectionParams;

pub fn empty_segment(path: &Path) -> Segment {
    build_simple_segment(path, 4, Distance::Dot).unwrap()
}

pub fn random_segment(path: &Path, opnum: SeqNumberType, num_vectors: u64, dim: usize) -> Segment {
    let mut segment = build_simple_segment(path, dim, Distance::Dot).unwrap();
    let mut rnd = rand::thread_rng();
    let payload_key = "number";
    for _ in 0..num_vectors {
        let random_vector: Vec<_> = (0..dim).map(|_| rnd.gen_range(0.0..1.0)).collect();
        let point_id: PointIdType = rnd.gen_range(1..100_000_000).into();
        let payload_value = rnd.gen_range(1..1_000);
        let payload: Payload = json!({ payload_key: vec![payload_value] }).into();
        segment
<<<<<<< HEAD
            .upsert_point(opnum, point_id, &only_default_vector(&random_vector))
=======
            .upsert_vector(opnum, point_id, &random_vector)
>>>>>>> c3bc5b38
            .unwrap();
        segment.set_payload(opnum, point_id, &payload).unwrap();
    }
    segment
}

pub fn build_segment_1(path: &Path) -> Segment {
    let mut segment1 = empty_segment(path);

    let vec1 = vec![1.0, 0.0, 1.0, 1.0];
    let vec2 = vec![1.0, 0.0, 1.0, 0.0];
    let vec3 = vec![1.0, 1.0, 1.0, 1.0];
    let vec4 = vec![1.0, 1.0, 0.0, 1.0];
    let vec5 = vec![1.0, 0.0, 0.0, 0.0];

<<<<<<< HEAD
    segment1
        .upsert_point(1, 1.into(), &only_default_vector(&vec1))
        .unwrap();
    segment1
        .upsert_point(2, 2.into(), &only_default_vector(&vec2))
        .unwrap();
    segment1
        .upsert_point(3, 3.into(), &only_default_vector(&vec3))
        .unwrap();
    segment1
        .upsert_point(4, 4.into(), &only_default_vector(&vec4))
        .unwrap();
    segment1
        .upsert_point(5, 5.into(), &only_default_vector(&vec5))
        .unwrap();
=======
    segment1.upsert_vector(1, 1.into(), &vec1).unwrap();
    segment1.upsert_vector(2, 2.into(), &vec2).unwrap();
    segment1.upsert_vector(3, 3.into(), &vec3).unwrap();
    segment1.upsert_vector(4, 4.into(), &vec4).unwrap();
    segment1.upsert_vector(5, 5.into(), &vec5).unwrap();
>>>>>>> c3bc5b38

    let payload_key = "color";

    let payload_option1: Payload = json!({ payload_key: vec!["red".to_owned()] }).into();
    let payload_option2: Payload =
        json!({ payload_key: vec!["red".to_owned(), "blue".to_owned()] }).into();
    let payload_option3: Payload = json!({ payload_key: vec!["blue".to_owned()] }).into();

    segment1.set_payload(6, 1.into(), &payload_option1).unwrap();
    segment1.set_payload(6, 2.into(), &payload_option1).unwrap();
    segment1.set_payload(6, 3.into(), &payload_option3).unwrap();
    segment1.set_payload(6, 4.into(), &payload_option2).unwrap();
    segment1.set_payload(6, 5.into(), &payload_option2).unwrap();

    segment1
}

pub fn build_segment_2(path: &Path) -> Segment {
    let mut segment2 = empty_segment(path);

    let vec4 = vec![1.0, 1.0, 0.0, 1.0];
    let vec5 = vec![1.0, 0.0, 0.0, 0.0];

    let vec11 = vec![1.0, 1.0, 1.0, 1.0];
    let vec12 = vec![1.0, 1.0, 1.0, 0.0];
    let vec13 = vec![1.0, 0.0, 1.0, 1.0];
    let vec14 = vec![1.0, 0.0, 0.0, 1.0];
    let vec15 = vec![1.0, 1.0, 0.0, 0.0];

<<<<<<< HEAD
    segment2
        .upsert_point(7, 4.into(), &only_default_vector(&vec4))
        .unwrap();
    segment2
        .upsert_point(8, 5.into(), &only_default_vector(&vec5))
        .unwrap();

    segment2
        .upsert_point(11, 11.into(), &only_default_vector(&vec11))
        .unwrap();
    segment2
        .upsert_point(12, 12.into(), &only_default_vector(&vec12))
        .unwrap();
    segment2
        .upsert_point(13, 13.into(), &only_default_vector(&vec13))
        .unwrap();
    segment2
        .upsert_point(14, 14.into(), &only_default_vector(&vec14))
        .unwrap();
    segment2
        .upsert_point(15, 15.into(), &only_default_vector(&vec15))
        .unwrap();
=======
    segment2.upsert_vector(7, 4.into(), &vec4).unwrap();
    segment2.upsert_vector(8, 5.into(), &vec5).unwrap();

    segment2.upsert_vector(11, 11.into(), &vec11).unwrap();
    segment2.upsert_vector(12, 12.into(), &vec12).unwrap();
    segment2.upsert_vector(13, 13.into(), &vec13).unwrap();
    segment2.upsert_vector(14, 14.into(), &vec14).unwrap();
    segment2.upsert_vector(15, 15.into(), &vec15).unwrap();
>>>>>>> c3bc5b38

    segment2
}

pub fn build_test_holder(path: &Path) -> RwLock<SegmentHolder> {
    let segment1 = build_segment_1(path);
    let segment2 = build_segment_2(path);

    let mut holder = SegmentHolder::default();

    let _sid1 = holder.add(segment1);
    let _sid2 = holder.add(segment2);

    RwLock::new(holder)
}

pub(crate) fn get_merge_optimizer(
    segment_path: &Path,
    collection_temp_dir: &Path,
    dim: usize,
) -> MergeOptimizer {
    MergeOptimizer::new(
        5,
        OptimizerThresholds {
            max_segment_size: 100_000,
            memmap_threshold: 1000000,
            indexing_threshold: 1000000,
        },
        segment_path.to_owned(),
        collection_temp_dir.to_owned(),
        CollectionParams {
            vector_size: NonZeroU64::new(dim as u64).unwrap(),
            distance: Distance::Dot,
            shard_number: NonZeroU32::new(1).unwrap(),
            on_disk_payload: false,
            replication_factor: NonZeroU32::new(1).unwrap(),
        },
        Default::default(),
    )
}

pub(crate) fn get_indexing_optimizer(
    segment_path: &Path,
    collection_temp_dir: &Path,
    dim: usize,
) -> IndexingOptimizer {
    IndexingOptimizer::new(
        OptimizerThresholds {
            max_segment_size: 100_000,
            memmap_threshold: 100,
            indexing_threshold: 100,
        },
        segment_path.to_owned(),
        collection_temp_dir.to_owned(),
        CollectionParams {
            vector_size: NonZeroU64::new(dim as u64).unwrap(),
            distance: Distance::Dot,
            shard_number: NonZeroU32::new(1).unwrap(),
            on_disk_payload: false,
            replication_factor: NonZeroU32::new(1).unwrap(),
        },
        Default::default(),
    )
}<|MERGE_RESOLUTION|>--- conflicted
+++ resolved
@@ -30,11 +30,7 @@
         let payload_value = rnd.gen_range(1..1_000);
         let payload: Payload = json!({ payload_key: vec![payload_value] }).into();
         segment
-<<<<<<< HEAD
-            .upsert_point(opnum, point_id, &only_default_vector(&random_vector))
-=======
-            .upsert_vector(opnum, point_id, &random_vector)
->>>>>>> c3bc5b38
+            .upsert_vector(opnum, point_id, &only_default_vector(&random_vector))
             .unwrap();
         segment.set_payload(opnum, point_id, &payload).unwrap();
     }
@@ -50,29 +46,21 @@
     let vec4 = vec![1.0, 1.0, 0.0, 1.0];
     let vec5 = vec![1.0, 0.0, 0.0, 0.0];
 
-<<<<<<< HEAD
     segment1
-        .upsert_point(1, 1.into(), &only_default_vector(&vec1))
+        .upsert_vector(1, 1.into(), &only_default_vector(&vec1))
         .unwrap();
     segment1
-        .upsert_point(2, 2.into(), &only_default_vector(&vec2))
+        .upsert_vector(2, 2.into(), &only_default_vector(&vec2))
         .unwrap();
     segment1
-        .upsert_point(3, 3.into(), &only_default_vector(&vec3))
+        .upsert_vector(3, 3.into(), &only_default_vector(&vec3))
         .unwrap();
     segment1
-        .upsert_point(4, 4.into(), &only_default_vector(&vec4))
+        .upsert_vector(4, 4.into(), &only_default_vector(&vec4))
         .unwrap();
     segment1
-        .upsert_point(5, 5.into(), &only_default_vector(&vec5))
+        .upsert_vector(5, 5.into(), &only_default_vector(&vec5))
         .unwrap();
-=======
-    segment1.upsert_vector(1, 1.into(), &vec1).unwrap();
-    segment1.upsert_vector(2, 2.into(), &vec2).unwrap();
-    segment1.upsert_vector(3, 3.into(), &vec3).unwrap();
-    segment1.upsert_vector(4, 4.into(), &vec4).unwrap();
-    segment1.upsert_vector(5, 5.into(), &vec5).unwrap();
->>>>>>> c3bc5b38
 
     let payload_key = "color";
 
@@ -102,39 +90,28 @@
     let vec14 = vec![1.0, 0.0, 0.0, 1.0];
     let vec15 = vec![1.0, 1.0, 0.0, 0.0];
 
-<<<<<<< HEAD
     segment2
-        .upsert_point(7, 4.into(), &only_default_vector(&vec4))
+        .upsert_vector(7, 4.into(), &only_default_vector(&vec4))
         .unwrap();
     segment2
-        .upsert_point(8, 5.into(), &only_default_vector(&vec5))
+        .upsert_vector(8, 5.into(), &only_default_vector(&vec5))
         .unwrap();
 
     segment2
-        .upsert_point(11, 11.into(), &only_default_vector(&vec11))
+        .upsert_vector(11, 11.into(), &only_default_vector(&vec11))
         .unwrap();
     segment2
-        .upsert_point(12, 12.into(), &only_default_vector(&vec12))
+        .upsert_vector(12, 12.into(), &only_default_vector(&vec12))
         .unwrap();
     segment2
-        .upsert_point(13, 13.into(), &only_default_vector(&vec13))
+        .upsert_vector(13, 13.into(), &only_default_vector(&vec13))
         .unwrap();
     segment2
-        .upsert_point(14, 14.into(), &only_default_vector(&vec14))
+        .upsert_vector(14, 14.into(), &only_default_vector(&vec14))
         .unwrap();
     segment2
-        .upsert_point(15, 15.into(), &only_default_vector(&vec15))
+        .upsert_vector(15, 15.into(), &only_default_vector(&vec15))
         .unwrap();
-=======
-    segment2.upsert_vector(7, 4.into(), &vec4).unwrap();
-    segment2.upsert_vector(8, 5.into(), &vec5).unwrap();
-
-    segment2.upsert_vector(11, 11.into(), &vec11).unwrap();
-    segment2.upsert_vector(12, 12.into(), &vec12).unwrap();
-    segment2.upsert_vector(13, 13.into(), &vec13).unwrap();
-    segment2.upsert_vector(14, 14.into(), &vec14).unwrap();
-    segment2.upsert_vector(15, 15.into(), &vec15).unwrap();
->>>>>>> c3bc5b38
 
     segment2
 }
