extern crate profiler_proc_macro;
use profiler_proc_macro::trace;

use std::cmp::{max, min};
use std::collections::{BTreeSet, HashMap, HashSet};
use std::sync::Arc;

use parking_lot::{RwLock, RwLockReadGuard, RwLockWriteGuard};
use rand::seq::SliceRandom;
use rand::{thread_rng, Rng};

use segment::entry::entry_point::{OperationError, OperationResult, SegmentEntry};
use segment::segment::Segment;
use segment::types::{PointIdType, SeqNumberType};

use crate::collection_manager::holders::proxy_segment::ProxySegment;
use std::ops::Mul;
use std::time::Duration;

pub type SegmentId = usize;

/// Object, which unifies the access to different types of segments, but still allows to
/// access the original type of the segment if it is required for more efficient operations.
pub enum LockedSegment {
    Original(Arc<RwLock<Segment>>),
    Proxy(Arc<RwLock<ProxySegment>>),
}

impl LockedSegment {
    pub fn new<T>(segment: T) -> Self
    where
        T: Into<LockedSegment>,
    {
        segment.into()
    }

    pub fn get(&self) -> Arc<RwLock<dyn SegmentEntry>> {
        match self {
            LockedSegment::Original(segment) => segment.clone(),
            LockedSegment::Proxy(proxy) => proxy.clone(),
        }
    }

    pub fn drop_data(self) -> OperationResult<()> {
        self.get().write().drop_data()?;
        Ok(())
    }
}

impl Clone for LockedSegment {
    #[trace]
    fn clone(&self) -> Self {
        match self {
            LockedSegment::Original(x) => LockedSegment::Original(x.clone()),
            LockedSegment::Proxy(x) => LockedSegment::Proxy(x.clone()),
        }
    }

    fn clone_from(&mut self, source: &Self) {
        *self = source.clone();
    }
}

impl From<Segment> for LockedSegment {
    fn from(s: Segment) -> Self {
        LockedSegment::Original(Arc::new(RwLock::new(s)))
    }
}

impl From<ProxySegment> for LockedSegment {
    fn from(s: ProxySegment) -> Self {
        LockedSegment::Proxy(Arc::new(RwLock::new(s)))
    }
}

#[derive(Default)]
pub struct SegmentHolder {
    segments: HashMap<SegmentId, LockedSegment>,
    /// Seq number of the first un-recovered operation.
    /// If there are no failed operation - None
    pub failed_operation: BTreeSet<SeqNumberType>,
}

pub type LockedSegmentHolder = Arc<RwLock<SegmentHolder>>;

impl<'s> SegmentHolder {
    pub fn iter(&'s self) -> impl Iterator<Item = (&SegmentId, &LockedSegment)> + 's {
        self.segments.iter()
    }

    pub fn len(&self) -> usize {
        self.segments.len()
    }

    pub fn is_empty(&self) -> bool {
        self.segments.is_empty()
    }

    #[trace]
    fn generate_new_key(&self) -> SegmentId {
        let key = thread_rng().gen::<SegmentId>();
        if self.segments.contains_key(&key) {
            self.generate_new_key()
        } else {
            key
        }
    }

    /// Add new segment to storage
    #[trace]
    pub fn add<T>(&mut self, segment: T) -> SegmentId
    where
        T: Into<LockedSegment>,
    {
        let key = self.generate_new_key();
        self.segments.insert(key, segment.into());
        key
    }

    /// Add new segment to storage which is already LockedSegment
    #[trace]
    pub fn add_locked(&mut self, segment: LockedSegment) -> SegmentId {
        let key = self.generate_new_key();
        self.segments.insert(key, segment);
        key
    }

    #[trace]
    pub fn remove(&mut self, remove_ids: &[SegmentId], drop_data: bool) -> OperationResult<()> {
        for remove_id in remove_ids {
            let removed_segment = self.segments.remove(remove_id);

            if drop_data {
                match removed_segment {
                    None => {}
                    Some(segment) => segment.drop_data()?,
                }
            }
        }
        Ok(())
    }

    /// Replace old segments with a new one
<<<<<<< HEAD
    #[trace]
=======
    ///
    /// # Arguments
    ///
    /// * `segment` - segment to insert
    /// * `remove_ids` - ids of segments to replace
    /// * `drop_data` - if `true` - also drop data of removed segments
    ///
    /// # Result
    ///
    /// id of newly inserted segment
    ///
>>>>>>> 498cdaa6
    pub fn swap<T>(
        &mut self,
        segment: T,
        remove_ids: &[SegmentId],
        drop_data: bool,
    ) -> OperationResult<SegmentId>
    where
        T: Into<LockedSegment>,
    {
        let new_id = self.add(segment);
        self.remove(remove_ids, drop_data)?;
        Ok(new_id)
    }

    pub fn get(&self, id: SegmentId) -> Option<&LockedSegment> {
        self.segments.get(&id)
    }

    #[trace]
    pub fn appendable_ids(&self) -> Vec<SegmentId> {
        self.segments
            .iter()
            .filter(|(_, x)| x.get().read().is_appendable())
            .map(|(id, _)| id)
            .cloned()
            .collect()
    }

    #[trace]
    pub fn appendable_segments(&self) -> Vec<SegmentId> {
        self.segments
            .iter()
            .filter(|(_idx, seg)| seg.get().read().is_appendable())
            .map(|(idx, _seg)| *idx)
            .collect()
    }

    #[trace]
    pub fn random_appendable_segment(&self) -> Option<LockedSegment> {
        let segment_ids: Vec<_> = self.appendable_segments();
        segment_ids
            .choose(&mut rand::thread_rng())
            .and_then(|idx| self.segments.get(idx).cloned())
    }

    /// Selects point ids, which is stored in this segment
    #[trace]
    fn segment_points(&self, ids: &[PointIdType], segment: &LockedSegment) -> Vec<PointIdType> {
        let segment_arc = segment.get();
        let entry = segment_arc.read();
        ids.iter()
            .cloned()
            .filter(|id| entry.has_point(*id))
            .collect()
    }

    #[trace]
    pub fn apply_segments<F>(&self, mut f: F) -> OperationResult<usize>
    where
        F: FnMut(&mut RwLockWriteGuard<dyn SegmentEntry + 'static>) -> OperationResult<bool>,
    {
        let mut processed_segments = 0;
        for segment in self.segments.values() {
            let is_applied = f(&mut segment.get().write())?;
            processed_segments += is_applied as usize;
        }
        Ok(processed_segments)
    }

    #[trace]
    pub fn apply_points<F>(&self, ids: &[PointIdType], mut f: F) -> OperationResult<usize>
    where
        F: FnMut(
            PointIdType,
            SegmentId,
            &mut RwLockWriteGuard<dyn SegmentEntry>,
        ) -> OperationResult<bool>,
    {
        let mut applied_points = 0;
        for (idx, segment) in &self.segments {
            // Collect affected points first, we want to lock segment for writing as rare as possible
            let segment_points = self.segment_points(ids, segment);
            if !segment_points.is_empty() {
                let segment_arc = segment.get();
                let mut write_segment = segment_arc.write();
                for point_id in segment_points {
                    let is_applied = f(point_id, *idx, &mut write_segment)?;
                    applied_points += is_applied as usize;
                }
            }
        }
        Ok(applied_points)
    }

    /// Try to acquire write lock over random segment with increasing wait time.
    /// Should prevent deadlock in case if multiple threads tries to lock segments sequentially.
    #[trace]
    pub fn aloha_random_write<F>(
        &self,
        segment_ids: &[SegmentId],
        mut apply: F,
    ) -> OperationResult<bool>
    where
        F: FnMut(SegmentId, &mut RwLockWriteGuard<dyn SegmentEntry>) -> OperationResult<bool>,
    {
        if segment_ids.is_empty() {
            return Err(OperationError::ServiceError {
                description: "No appendable segments exists, expected at least one".to_string(),
            });
        }

        let mut entries: Vec<_> = Default::default();

        // Try to access each segment first without any timeout (fast)
        for segment_id in segment_ids {
            let segment_opt = self.segments.get(segment_id).map(|x| x.get());
            match segment_opt {
                None => {}
                Some(segment_lock) => {
                    match segment_lock.try_write() {
                        None => {}
                        Some(mut lock) => return apply(*segment_id, &mut lock),
                    }
                    // save segments for further lock attempts
                    entries.push((*segment_id, segment_lock))
                }
            };
        }

        let mut rng = rand::thread_rng();
        let mut timeout = Duration::from_nanos(100);
        loop {
            let (segment_id, segment_lock) = entries.choose(&mut rng).unwrap();
            let opt_segment_guard = segment_lock.try_write_for(timeout);

            match opt_segment_guard {
                None => timeout = timeout.mul(2), // Wait longer next time
                Some(mut lock) => {
                    return apply(*segment_id, &mut lock);
                }
            }
        }
    }

    /// Update function wrapper, which ensures that updates are not applied written to un-appendable segment.
    /// In case of such attempt, this function will move data into a mutable segment and remove data from un-appendable.
    /// Returns: Set of point ids which were successfully(already) applied to segments
    #[trace]
    pub fn apply_points_to_appendable<F>(
        &self,
        op_num: SeqNumberType,
        ids: &[PointIdType],
        mut f: F,
    ) -> OperationResult<HashSet<PointIdType>>
    where
        F: FnMut(PointIdType, &mut RwLockWriteGuard<dyn SegmentEntry>) -> OperationResult<bool>,
    {
        // Choose random appendable segment from this
        let appendable_segments = self.appendable_segments();

        let mut applied_points: HashSet<PointIdType> = Default::default();

        let _applied_points_count = self.apply_points(ids, |point_id, _idx, write_segment| {
            if let Some(point_version) = write_segment.point_version(point_id) {
                if point_version >= op_num {
                    applied_points.insert(point_id);
                    return Ok(false);
                }
            }

            let is_applied = if write_segment.is_appendable() {
                f(point_id, write_segment)?
            } else {
                self.aloha_random_write(
                    &appendable_segments,
                    |_appendable_idx, appendable_write_segment| {
                        let vector = write_segment.vector(point_id)?;
                        let payload = write_segment.payload(point_id)?;

                        appendable_write_segment.upsert_point(op_num, point_id, &vector)?;
                        appendable_write_segment.set_full_payload(op_num, point_id, payload)?;

                        write_segment.delete_point(op_num, point_id)?;

                        f(point_id, appendable_write_segment)
                    },
                )?
            };
            applied_points.insert(point_id);
            Ok(is_applied)
        })?;
        Ok(applied_points)
    }

    #[trace]
    pub fn read_points<F>(&self, ids: &[PointIdType], mut f: F) -> OperationResult<usize>
    where
        F: FnMut(PointIdType, &RwLockReadGuard<dyn SegmentEntry>) -> OperationResult<bool>,
    {
        let mut read_points = 0;
        for segment in self.segments.values() {
            let segment_arc = segment.get();
            let read_segment = segment_arc.read();
            for point in ids.iter().cloned().filter(|id| read_segment.has_point(*id)) {
                let is_ok = f(point, &read_segment)?;
                read_points += is_ok as usize;
            }
        }
        Ok(read_points)
    }

    /// Flushes all segments and returns maximum version to persist
    ///
    /// If there are unsaved changes after flush - detects lowest unsaved change version.
    /// If all changes are saved - returns max version.
    #[trace]
    pub fn flush_all(&self) -> OperationResult<SeqNumberType> {
        let mut max_persisted_version: SeqNumberType = SeqNumberType::MIN;
        let mut min_unsaved_version: SeqNumberType = SeqNumberType::MAX;
        let mut has_unsaved = false;
        for segment in self.segments.values() {
            let segment_lock = segment.get();
            let read_segment = segment_lock.read();
            let segment_version = read_segment.version();
            let segment_persisted_version = read_segment.flush()?;

            if segment_version > segment_persisted_version {
                has_unsaved = true;
                min_unsaved_version = min(min_unsaved_version, segment_persisted_version);
            }

            max_persisted_version = max(max_persisted_version, segment_persisted_version)
        }
        if has_unsaved {
            Ok(min_unsaved_version)
        } else {
            Ok(max_persisted_version)
        }
    }
}

#[cfg(test)]
mod tests {
    use tempdir::TempDir;

    use segment::segment_constructor::simple_segment_constructor::build_simple_segment;
    use segment::types::Distance;

    use crate::collection_manager::fixtures::{build_segment_1, build_segment_2};

    use super::*;
    use std::{thread, time};

    #[test]
    fn test_add_and_swap() {
        let dir = TempDir::new("segment_dir").unwrap();
        let segment1 = build_segment_1(dir.path());
        let segment2 = build_segment_2(dir.path());

        let mut holder = SegmentHolder::default();

        let sid1 = holder.add(segment1);
        let sid2 = holder.add(segment2);

        assert_ne!(sid1, sid2);

        let segment3 = build_simple_segment(dir.path(), 4, Distance::Dot).unwrap();

        let _sid3 = holder.swap(segment3, &[sid1, sid2], true).unwrap();
    }

    #[test]
    fn test_aloha_locking() {
        let dir = TempDir::new("segment_dir").unwrap();

        let segment1 = build_segment_1(dir.path());
        let segment2 = build_segment_2(dir.path());

        let mut holder = SegmentHolder::default();

        let sid1 = holder.add(segment1);
        let sid2 = holder.add(segment2);

        let locked_segment1 = holder.get(sid1).unwrap().get();
        let locked_segment2 = holder.get(sid2).unwrap().clone();

        let _read_lock_1 = locked_segment1.read();

        let handler = thread::spawn(move || {
            let lc = locked_segment2.get();
            let _guard = lc.read();
            thread::sleep(time::Duration::from_millis(100));
        });

        thread::sleep(time::Duration::from_millis(10));

        holder
            .aloha_random_write(&[sid1, sid2], |idx, _seg| {
                assert_eq!(idx, sid2);
                Ok(true)
            })
            .unwrap();

        handler.join().unwrap();
    }

    #[test]
    fn test_apply_to_appendable() {
        let dir = TempDir::new("segment_dir").unwrap();

        let segment1 = build_segment_1(dir.path());
        let mut segment2 = build_segment_2(dir.path());

        segment2.appendable_flag = false;

        let mut holder = SegmentHolder::default();

        let sid1 = holder.add(segment1);
        let _sid2 = holder.add(segment2);

        let mut processed_points: Vec<PointIdType> = vec![];
        holder
            .apply_points_to_appendable(
                100,
                &[1.into(), 2.into(), 11.into(), 12.into()],
                |point_id, segment| {
                    processed_points.push(point_id);
                    assert!(segment.has_point(point_id));
                    Ok(true)
                },
            )
            .unwrap();

        assert_eq!(4, processed_points.len());

        let locked_segment_1 = holder.get(sid1).unwrap().get();
        let read_segment_1 = locked_segment_1.read();

        assert!(read_segment_1.has_point(1.into()));
        assert!(read_segment_1.has_point(2.into()));

        // Points moved on apply
        assert!(read_segment_1.has_point(11.into()));
        assert!(read_segment_1.has_point(12.into()));
    }
}<|MERGE_RESOLUTION|>--- conflicted
+++ resolved
@@ -141,9 +141,6 @@
     }
 
     /// Replace old segments with a new one
-<<<<<<< HEAD
-    #[trace]
-=======
     ///
     /// # Arguments
     ///
@@ -155,7 +152,7 @@
     ///
     /// id of newly inserted segment
     ///
->>>>>>> 498cdaa6
+    #[trace]
     pub fn swap<T>(
         &mut self,
         segment: T,
