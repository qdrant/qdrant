use crate::collection_manager::holders::segment_holder::LockedSegment;
use parking_lot::RwLock;
use segment::entry::entry_point::{OperationResult, SegmentEntry, SegmentFailedState};
use segment::types::{
    Condition, Filter, PayloadKeyType, PayloadKeyTypeRef, PayloadType, PointIdType, ScoredPoint,
    SearchParams, SegmentConfig, SegmentInfo, SegmentType, SeqNumberType, TheMap,
    VectorElementType, WithPayload,
};
use std::cmp::max;
use std::collections::HashSet;
use std::sync::Arc;

type LockedRmSet = Arc<RwLock<HashSet<PointIdType>>>;
type LockedFieldsSet = Arc<RwLock<HashSet<PayloadKeyType>>>;

/// This object is a wrapper around read-only segment.
/// It could be used to provide all read and write operations while wrapped segment is being optimized (i.e. not available for writing)
/// It writes all changed records into a temporary `write_segment` and keeps track on changed points
pub struct ProxySegment {
    pub write_segment: LockedSegment,
    pub wrapped_segment: LockedSegment,
    /// Points which should not longer used from wrapped_segment
    deleted_points: LockedRmSet,
    deleted_indexes: LockedFieldsSet,
    created_indexes: LockedFieldsSet,
}

impl ProxySegment {
    pub fn new(
        segment: LockedSegment,
        write_segment: LockedSegment,
        deleted_points: LockedRmSet,
        created_indexes: LockedFieldsSet,
        deleted_indexes: LockedFieldsSet,
    ) -> Self {
        ProxySegment {
            write_segment,
            wrapped_segment: segment,
            deleted_points,
            created_indexes,
            deleted_indexes,
        }
    }

    fn move_point(&self, op_num: SeqNumberType, point_id: PointIdType) -> OperationResult<bool> {
        let (vector, payload) = {
            let segment_arc = self.wrapped_segment.get();
            let segment = segment_arc.read();
            (segment.vector(point_id)?, segment.payload(point_id)?)
        };

        let mut deleted_points = self.deleted_points.write();
        deleted_points.insert(point_id);

        let segment_arc = self.write_segment.get();
        let mut write_segment = segment_arc.write();

        write_segment.upsert_point(op_num, point_id, &vector)?;
        write_segment.set_full_payload(op_num, point_id, payload)?;

        Ok(true)
    }

    fn move_if_exists(
        &self,
        op_num: SeqNumberType,
        point_id: PointIdType,
    ) -> OperationResult<bool> {
        let wrapped_has_point = self.wrapped_segment.get().read().has_point(point_id);
        let already_deleted = self.deleted_points.read().contains(&point_id);
        if wrapped_has_point && !already_deleted {
            return self.move_point(op_num, point_id);
        }
        Ok(false)
    }

    fn add_deleted_points_condition_to_filter(&self, filter: Option<&Filter>) -> Filter {
        let deleted_points = self.deleted_points.read();
        let wrapper_condition = Condition::HasId(deleted_points.clone().into());
        match filter {
            None => Filter::new_must_not(wrapper_condition),
            Some(f) => {
                let mut new_filter = f.clone();
                let must_not = new_filter.must_not;

                let new_must_not = match must_not {
                    None => Some(vec![wrapper_condition]),
                    Some(mut conditions) => {
                        conditions.push(wrapper_condition);
                        Some(conditions)
                    }
                };
                new_filter.must_not = new_must_not;
                new_filter
            }
        }
    }
}

impl SegmentEntry for ProxySegment {
    fn version(&self) -> SeqNumberType {
        max(
            self.wrapped_segment.get().read().version(),
            self.write_segment.get().read().version(),
        )
    }

    fn point_version(&self, point_id: PointIdType) -> Option<SeqNumberType> {
        // Write version is always higher if presence
        self.write_segment
            .get()
            .read()
            .point_version(point_id)
            .or_else(|| self.wrapped_segment.get().read().point_version(point_id))
    }

    fn search(
        &self,
        vector: &[VectorElementType],
        with_payload: &WithPayload,
        filter: Option<&Filter>,
        top: usize,
        params: Option<&SearchParams>,
    ) -> OperationResult<Vec<ScoredPoint>> {
        let deleted_points = self.deleted_points.read();

        // Some point might be deleted after temporary segment creation
        // We need to prevent them from being found by search request
        // That is why we need to pass additional filter for deleted points
        let do_update_filter = !deleted_points.is_empty();
        let mut wrapped_result = if do_update_filter {
            // ToDo: Come up with better way to pass deleted points into Filter
            // e.g. implement AtomicRefCell for Serializer.
            // This copy might slow process down if there will be a lot of deleted points
            let wrapped_filter = self.add_deleted_points_condition_to_filter(filter);

            self.wrapped_segment.get().read().search(
                vector,
                with_payload,
                Some(&wrapped_filter),
                top,
                params,
            )?
        } else {
            self.wrapped_segment
                .get()
                .read()
                .search(vector, with_payload, filter, top, params)?
        };

        let mut write_result =
            self.write_segment
                .get()
                .read()
                .search(vector, with_payload, filter, top, params)?;

        wrapped_result.append(&mut write_result);
        Ok(wrapped_result)
    }

    fn upsert_point(
        &mut self,
        op_num: SeqNumberType,
        point_id: PointIdType,
        vector: &[VectorElementType],
    ) -> OperationResult<bool> {
        self.move_if_exists(op_num, point_id)?;
        self.write_segment
            .get()
            .write()
            .upsert_point(op_num, point_id, vector)
    }

    fn delete_point(
        &mut self,
        op_num: SeqNumberType,
        point_id: PointIdType,
    ) -> OperationResult<bool> {
        let mut was_deleted = false;
        if self.wrapped_segment.get().read().has_point(point_id) {
            self.deleted_points.write().insert(point_id);
            was_deleted = true;
        }
        let was_deleted_in_writable = self
            .write_segment
            .get()
            .write()
            .delete_point(op_num, point_id)?;

        Ok(was_deleted || was_deleted_in_writable)
    }

    fn set_full_payload(
        &mut self,
        op_num: SeqNumberType,
        point_id: PointIdType,
        full_payload: TheMap<PayloadKeyType, PayloadType>,
    ) -> OperationResult<bool> {
        self.move_if_exists(op_num, point_id)?;
        self.write_segment
            .get()
            .write()
            .set_full_payload(op_num, point_id, full_payload)
    }

    fn set_full_payload_with_json(
        &mut self,
        op_num: u64,
        point_id: u64,
        full_payload: &str,
    ) -> OperationResult<bool> {
        self.move_if_exists(op_num, point_id)?;
        self.write_segment
            .get()
            .write()
            .set_full_payload_with_json(op_num, point_id, full_payload)
    }

    fn set_payload(
        &mut self,
        op_num: SeqNumberType,
        point_id: PointIdType,
        key: PayloadKeyTypeRef,
        payload: PayloadType,
    ) -> OperationResult<bool> {
        self.move_if_exists(op_num, point_id)?;
        self.write_segment
            .get()
            .write()
            .set_payload(op_num, point_id, key, payload)
    }

    fn delete_payload(
        &mut self,
        op_num: SeqNumberType,
        point_id: PointIdType,
        key: PayloadKeyTypeRef,
    ) -> OperationResult<bool> {
        self.move_if_exists(op_num, point_id)?;
        self.write_segment
            .get()
            .write()
            .delete_payload(op_num, point_id, key)
    }

    fn clear_payload(
        &mut self,
        op_num: SeqNumberType,
        point_id: PointIdType,
    ) -> OperationResult<bool> {
        self.move_if_exists(op_num, point_id)?;
        self.write_segment
            .get()
            .write()
            .clear_payload(op_num, point_id)
    }

    fn vector(&self, point_id: PointIdType) -> OperationResult<Vec<VectorElementType>> {
        return if self.deleted_points.read().contains(&point_id) {
            self.write_segment.get().read().vector(point_id)
        } else {
            {
                let write_segment = self.write_segment.get();
                let segment_guard = write_segment.read();
                if segment_guard.has_point(point_id) {
                    return segment_guard.vector(point_id);
                }
            }
            self.wrapped_segment.get().read().vector(point_id)
        };
    }

    fn payload(
        &self,
        point_id: PointIdType,
    ) -> OperationResult<TheMap<PayloadKeyType, PayloadType>> {
        return if self.deleted_points.read().contains(&point_id) {
            self.write_segment.get().read().payload(point_id)
        } else {
            {
                let write_segment = self.write_segment.get();
                let segment_guard = write_segment.read();
                if segment_guard.has_point(point_id) {
                    return segment_guard.payload(point_id);
                }
            }
            self.wrapped_segment.get().read().payload(point_id)
        };
    }

    /// Not implemented for proxy
    fn iter_points(&self) -> Box<dyn Iterator<Item = PointIdType> + '_> {
        // iter_points is not available for Proxy implementation
        // Due to internal locks it is almost impossible to return iterator with proper owning, lifetimes, e.t.c.
        unimplemented!()
    }

    fn read_filtered<'a>(
        &'a self,
        offset: PointIdType,
        limit: usize,
        filter: Option<&'a Filter>,
    ) -> Vec<PointIdType> {
        let deleted_points = self.deleted_points.read();
        let mut read_points = if deleted_points.is_empty() {
            self.wrapped_segment
                .get()
                .read()
                .read_filtered(offset, limit, filter)
        } else {
            let wrapped_filter = self.add_deleted_points_condition_to_filter(filter);
            self.wrapped_segment
                .get()
                .read()
                .read_filtered(offset, limit, Some(&wrapped_filter))
        };
        let mut write_segment_points = self
            .write_segment
            .get()
            .read()
            .read_filtered(offset, limit, filter);
        read_points.append(&mut write_segment_points);
        read_points.sort_unstable();
        read_points
    }

    fn has_point(&self, point_id: PointIdType) -> bool {
        return if self.deleted_points.read().contains(&point_id) {
            self.write_segment.get().read().has_point(point_id)
        } else {
            self.write_segment.get().read().has_point(point_id)
                || self.wrapped_segment.get().read().has_point(point_id)
        };
    }

    fn vectors_count(&self) -> usize {
        let mut count = 0;
        count += self.wrapped_segment.get().read().vectors_count();
        count -= self.deleted_points.read().len();
        count += self.write_segment.get().read().vectors_count();
        count
    }

    fn deleted_count(&self) -> usize {
        self.write_segment.get().read().deleted_count()
    }

    fn segment_type(&self) -> SegmentType {
        SegmentType::Special
    }

    fn info(&self) -> SegmentInfo {
        let wrapped_info = self.wrapped_segment.get().read().info();
        let write_info = self.write_segment.get().read().info();

        SegmentInfo {
            segment_type: SegmentType::Special,
            num_vectors: self.vectors_count(),
            num_deleted_vectors: write_info.num_deleted_vectors,
            ram_usage_bytes: wrapped_info.ram_usage_bytes + write_info.ram_usage_bytes,
            disk_usage_bytes: wrapped_info.disk_usage_bytes + write_info.disk_usage_bytes,
            is_appendable: false,
            schema: wrapped_info.schema,
        }
    }

    fn config(&self) -> SegmentConfig {
        self.wrapped_segment.get().read().config()
    }

    fn is_appendable(&self) -> bool {
        true
    }

    fn flush(&self) -> OperationResult<u64> {
        Ok(self.wrapped_segment.get().read().version())
    }

    fn drop_data(&mut self) -> OperationResult<()> {
        self.wrapped_segment.get().write().drop_data()?;
        Ok(())
    }

    fn delete_field_index(&mut self, op_num: u64, key: PayloadKeyTypeRef) -> OperationResult<bool> {
        if self.version() > op_num {
            return Ok(false);
        }
        self.deleted_indexes.write().insert(key.into());
        self.created_indexes.write().remove(key);
        self.write_segment
            .get()
            .write()
            .delete_field_index(op_num, key)
    }

    fn create_field_index(&mut self, op_num: u64, key: PayloadKeyTypeRef) -> OperationResult<bool> {
        if self.version() > op_num {
            return Ok(false);
        }
        self.created_indexes.write().insert(key.into());
        self.deleted_indexes.write().remove(key);
        self.write_segment
            .get()
            .write()
            .create_field_index(op_num, key)
    }

    fn get_indexed_fields(&self) -> Vec<PayloadKeyType> {
        let indexed_fields = self.wrapped_segment.get().read().get_indexed_fields();
        indexed_fields
            .into_iter()
            .chain(self.created_indexes.read().iter().cloned())
            .filter(|x| !self.deleted_indexes.read().contains(x))
            .collect()
    }

<<<<<<< HEAD
=======
    fn check_error(&self) -> Option<SegmentFailedState> {
        self.write_segment.get().read().check_error()
    }

>>>>>>> 91f2600a
    fn delete_filtered<'a>(
        &'a mut self,
        _op_num: SeqNumberType,
        _filter: &'a Filter,
    ) -> OperationResult<Vec<PointIdType>> {
        todo!()
    }
}

#[cfg(test)]
mod tests {
    use super::*;
    use crate::collection_manager::fixtures::{build_segment_1, empty_segment};
    use segment::types::{FieldCondition, Match};
    use tempdir::TempDir;

    #[test]
    fn test_writing() {
        let dir = TempDir::new("segment_dir").unwrap();
        let original_segment = LockedSegment::new(build_segment_1(dir.path()));
        let write_segment = LockedSegment::new(empty_segment(dir.path()));
        let deleted_points = Arc::new(RwLock::new(HashSet::<PointIdType>::new()));

        let deleted_indexes = Arc::new(RwLock::new(HashSet::<PayloadKeyType>::new()));
        let created_indexes = Arc::new(RwLock::new(HashSet::<PayloadKeyType>::new()));

        let mut proxy_segment = ProxySegment::new(
            original_segment,
            write_segment,
            deleted_points,
            deleted_indexes.clone(),
            created_indexes.clone(),
        );

        let vec4 = vec![1.1, 1.0, 0.0, 1.0];
        proxy_segment.upsert_point(100, 4, &vec4).unwrap();
        let vec6 = vec![1.0, 1.0, 0.5, 1.0];
        proxy_segment.upsert_point(101, 6, &vec6).unwrap();
        proxy_segment.delete_point(102, 1).unwrap();

        let query_vector = vec![1.0, 1.0, 1.0, 1.0];
        let search_result = proxy_segment
            .search(&query_vector, &WithPayload::default(), None, 10, None)
            .unwrap();

        eprintln!("search_result = {:#?}", search_result);

        let mut seen_points: HashSet<PointIdType> = Default::default();
        for res in search_result {
            if seen_points.contains(&res.id) {
                assert!(false, "point {} appears multiple times", res.id);
            }
            seen_points.insert(res.id);
        }

        assert!(seen_points.contains(&4));
        assert!(seen_points.contains(&6));
        assert!(!seen_points.contains(&1));

        assert!(!proxy_segment.write_segment.get().read().has_point(2));

        let payload_key = "color".to_owned();
        proxy_segment.delete_payload(103, 2, &payload_key).unwrap();

        assert!(proxy_segment.write_segment.get().read().has_point(2))
    }

    #[test]
    fn test_read_filter() {
        let dir = TempDir::new("segment_dir").unwrap();
        let original_segment = LockedSegment::new(build_segment_1(dir.path()));

        let filter = Filter::new_must_not(Condition::Field(FieldCondition {
            key: "color".to_string(),
            r#match: Some(Match {
                keyword: Some("blue".to_string()),
                integer: None,
            }),
            range: None,
            geo_bounding_box: None,
            geo_radius: None,
        }));

        let original_points = original_segment.get().read().read_filtered(0, 100, None);

        let original_points_filtered =
            original_segment
                .get()
                .read()
                .read_filtered(0, 100, Some(&filter));

        let write_segment = LockedSegment::new(empty_segment(dir.path()));
        let deleted_points = Arc::new(RwLock::new(HashSet::<PointIdType>::new()));

        let deleted_indexes = Arc::new(RwLock::new(HashSet::<PayloadKeyType>::new()));
        let created_indexes = Arc::new(RwLock::new(HashSet::<PayloadKeyType>::new()));

        let mut proxy_segment = ProxySegment::new(
            original_segment,
            write_segment,
            deleted_points,
            deleted_indexes.clone(),
            created_indexes.clone(),
        );

        proxy_segment.delete_point(100, 2).unwrap();

        let proxy_res = proxy_segment.read_filtered(0, 100, None);
        let proxy_res_filtered = proxy_segment.read_filtered(0, 100, Some(&filter));

        assert_eq!(original_points_filtered.len() - 1, proxy_res_filtered.len());
        assert_eq!(original_points.len() - 1, proxy_res.len());
    }
}<|MERGE_RESOLUTION|>--- conflicted
+++ resolved
@@ -414,13 +414,10 @@
             .collect()
     }
 
-<<<<<<< HEAD
-=======
     fn check_error(&self) -> Option<SegmentFailedState> {
         self.write_segment.get().read().check_error()
     }
 
->>>>>>> 91f2600a
     fn delete_filtered<'a>(
         &'a mut self,
         _op_num: SeqNumberType,
