--- conflicted
+++ resolved
@@ -4,10 +4,7 @@
 
 use segment::types::{
     Filter, PayloadInterface, PayloadKeyType, PayloadKeyTypeRef, PointIdType, SeqNumberType,
-<<<<<<< HEAD
-=======
     VectorElementType,
->>>>>>> 91f2600a
 };
 
 use crate::collection_manager::holders::segment_holder::SegmentHolder;
@@ -20,8 +17,6 @@
 
 use super::holders::segment_holder::AppliedSegmentResult;
 
-use super::holders::segment_holder::AppliedSegmentResult;
-
 /// A collection of functions for updating points and payloads stored in segments
 
 pub(crate) fn check_unprocessed_points(
@@ -63,11 +58,7 @@
     op_num: SeqNumberType,
     filter: &Filter,
 ) -> CollectionResult<usize> {
-<<<<<<< HEAD
-    let res = segments.apply_segments(op_num, |s| {
-=======
     let res = segments.apply_segments(|s| {
->>>>>>> 91f2600a
         let deleted = s.delete_filtered(op_num, filter)?;
         Ok(AppliedSegmentResult::AffectedPoints(deleted.len()))
     })?;
@@ -131,11 +122,7 @@
     op_num: SeqNumberType,
     field_name: PayloadKeyTypeRef,
 ) -> CollectionResult<usize> {
-<<<<<<< HEAD
-    let res = segments.apply_segments(op_num, |write_segment| {
-=======
     let res = segments.apply_segments(|write_segment| {
->>>>>>> 91f2600a
         Ok(AppliedSegmentResult::Applied(
             write_segment.create_field_index(op_num, field_name)?,
         ))
@@ -148,18 +135,12 @@
     op_num: SeqNumberType,
     field_name: PayloadKeyTypeRef,
 ) -> CollectionResult<usize> {
-<<<<<<< HEAD
-    let res = segments.apply_segments(op_num, |write_segment| {
-=======
     let res = segments.apply_segments(|write_segment| {
->>>>>>> 91f2600a
         Ok(AppliedSegmentResult::Applied(
             write_segment.delete_field_index(op_num, field_name)?,
         ))
     })?;
     Ok(res.0)
-<<<<<<< HEAD
-=======
 }
 
 fn upsert_with_payload(
@@ -176,7 +157,6 @@
         }
     }
     Ok(res)
->>>>>>> 91f2600a
 }
 
 /// Checks point id in each segment, update point if found.
