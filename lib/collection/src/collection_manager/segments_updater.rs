--- conflicted
+++ resolved
@@ -111,10 +111,8 @@
     Ok(updated_points.len())
 }
 
-<<<<<<< HEAD
-#[trace]
-=======
 /// Clear Payloads from all segments matching the given filter
+#[trace]
 pub(crate) fn clear_payload_by_filter(
     segments: &SegmentHolder,
     op_num: SeqNumberType,
@@ -137,7 +135,7 @@
     Ok(updated_points.len())
 }
 
->>>>>>> 498cdaa6
+#[trace]
 pub(crate) fn create_field_index(
     segments: &SegmentHolder,
     op_num: SeqNumberType,
