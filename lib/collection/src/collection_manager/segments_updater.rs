use std::collections::{HashMap, HashSet};

use itertools::Itertools;
use parking_lot::{RwLock, RwLockWriteGuard};
use segment::common::only_default_vector;
use segment::entry::entry_point::{OperationResult, SegmentEntry};
use segment::types::{
    Filter, Payload, PayloadFieldSchema, PayloadKeyType, PayloadKeyTypeRef, PointIdType,
    SeqNumberType, VectorElementType,
};

use crate::collection_manager::holders::segment_holder::SegmentHolder;
use crate::operations::payload_ops::PayloadOps;
use crate::operations::point_ops::{Batch, PointInsertOperations, PointOperations};
use crate::operations::types::{CollectionError, CollectionResult, VectorType};
use crate::operations::FieldIndexOperations;

/// A collection of functions for updating points and payloads stored in segments

pub(crate) fn check_unprocessed_points(
    points: &[PointIdType],
    processed: &HashSet<PointIdType>,
) -> CollectionResult<usize> {
    let unprocessed_points = points
        .iter()
        .cloned()
        .filter(|p| !processed.contains(p))
        .collect_vec();
    let missed_point = unprocessed_points.iter().cloned().next();

    // ToDo: check pre-existing points

    match missed_point {
        None => Ok(processed.len()),
        Some(missed_point) => Err(CollectionError::PointNotFound {
            missed_point_id: missed_point,
        }),
    }
}

/// Tries to delete points from all segments, returns number of actually deleted points
pub(crate) fn delete_points(
    segments: &SegmentHolder,
    op_num: SeqNumberType,
    ids: &[PointIdType],
) -> CollectionResult<usize> {
    let res = segments.apply_points(ids, |id, _idx, write_segment| {
        write_segment.delete_point(op_num, id)
    })?;
    Ok(res)
}

pub(crate) fn set_payload(
    segments: &SegmentHolder,
    op_num: SeqNumberType,
    payload: &Payload,
    points: &[PointIdType],
) -> CollectionResult<usize> {
    let updated_points =
        segments.apply_points_to_appendable(op_num, points, |id, write_segment| {
            write_segment.set_payload(op_num, id, payload)?;
            Ok(true)
        })?;

    check_unprocessed_points(points, &updated_points)?;
    Ok(updated_points.len())
}

pub(crate) fn delete_payload(
    segments: &SegmentHolder,
    op_num: SeqNumberType,
    points: &[PointIdType],
    keys: &[PayloadKeyType],
) -> CollectionResult<usize> {
    let updated_points =
        segments.apply_points_to_appendable(op_num, points, |id, write_segment| {
            let mut res = true;
            for key in keys {
                res = write_segment.delete_payload(op_num, id, key)? && res;
            }
            Ok(res)
        })?;

    check_unprocessed_points(points, &updated_points)?;
    Ok(updated_points.len())
}

pub(crate) fn clear_payload(
    segments: &SegmentHolder,
    op_num: SeqNumberType,
    points: &[PointIdType],
) -> CollectionResult<usize> {
    let updated_points =
        segments.apply_points_to_appendable(op_num, points, |id, write_segment| {
            write_segment.clear_payload(op_num, id)
        })?;

    check_unprocessed_points(points, &updated_points)?;
    Ok(updated_points.len())
}

/// Clear Payloads from all segments matching the given filter
pub(crate) fn clear_payload_by_filter(
    segments: &SegmentHolder,
    op_num: SeqNumberType,
    filter: &Filter,
) -> CollectionResult<usize> {
    let mut points_to_clear: Vec<PointIdType> = Vec::new();

    segments.apply_segments(|s| {
        let points = s.read_filtered(None, usize::MAX, Some(filter));
        points_to_clear.extend_from_slice(points.as_slice());
        Ok(true)
    })?;

    let updated_points = segments.apply_points_to_appendable(
        op_num,
        points_to_clear.as_slice(),
        |id, write_segment| write_segment.clear_payload(op_num, id),
    )?;

    Ok(updated_points.len())
}

pub(crate) fn create_field_index(
    segments: &SegmentHolder,
    op_num: SeqNumberType,
    field_name: PayloadKeyTypeRef,
    field_schema: Option<&PayloadFieldSchema>,
) -> CollectionResult<usize> {
    let res = segments.apply_segments(|write_segment| {
        write_segment.create_field_index(op_num, field_name, field_schema)
    })?;
    Ok(res)
}

pub(crate) fn delete_field_index(
    segments: &SegmentHolder,
    op_num: SeqNumberType,
    field_name: PayloadKeyTypeRef,
) -> CollectionResult<usize> {
    let res = segments
        .apply_segments(|write_segment| write_segment.delete_field_index(op_num, field_name))?;
    Ok(res)
}

fn upsert_with_payload(
    segment: &mut RwLockWriteGuard<dyn SegmentEntry>,
    op_num: SeqNumberType,
    point_id: PointIdType,
    vector: &[VectorElementType],
    payload: Option<&Payload>,
) -> OperationResult<bool> {
<<<<<<< HEAD
    let mut res = segment.upsert_point(op_num, point_id, &only_default_vector(vector))?;
=======
    let mut res = segment.upsert_vector(op_num, point_id, vector)?;
>>>>>>> c3bc5b38
    if let Some(full_payload) = payload {
        res &= segment.set_payload(op_num, point_id, full_payload)?;
    }
    Ok(res)
}

/// Checks point id in each segment, update point if found.
/// All not found points are inserted into random segment.
/// Returns: number of updated points.
pub(crate) fn upsert_points(
    segments: &RwLock<SegmentHolder>,
    op_num: SeqNumberType,
    ids: &[PointIdType],
    vectors: &[VectorType],
    payloads: &Option<Vec<Option<Payload>>>,
) -> CollectionResult<usize> {
    let vectors_map: HashMap<PointIdType, &VectorType> = ids.iter().cloned().zip(vectors).collect();
    let payloads_map: HashMap<PointIdType, &Payload> = match payloads {
        None => Default::default(),
        Some(payloads_vector) => ids
            .iter()
            .clone()
            .zip(payloads_vector)
            .filter_map(|(id, payload)| {
                payload.as_ref().map(|payload_values| (*id, payload_values))
            })
            .collect(),
    };

    let segments = segments.read();
    // Update points in writable segments
    let updated_points =
        segments.apply_points_to_appendable(op_num, ids, |id, write_segment| {
            upsert_with_payload(
                write_segment,
                op_num,
                id,
                vectors_map[&id],
                payloads_map.get(&id).cloned(),
            )
        })?;

    let mut res = updated_points.len();
    // Insert new points, which was not updated or existed
    let new_point_ids = ids
        .iter()
        .cloned()
        .filter(|x| !(updated_points.contains(x)));

    {
        let default_write_segment =
            segments
                .random_appendable_segment()
                .ok_or(CollectionError::ServiceError {
                    error: "No segments exists, expected at least one".to_string(),
                })?;

        let segment_arc = default_write_segment.get();
        let mut write_segment = segment_arc.write();
        for point_id in new_point_ids {
            res += upsert_with_payload(
                &mut write_segment,
                op_num,
                point_id,
                vectors_map[&point_id],
                payloads_map.get(&point_id).cloned(),
            )? as usize;
        }
    };

    Ok(res)
}

pub(crate) fn process_point_operation(
    segments: &RwLock<SegmentHolder>,
    op_num: SeqNumberType,
    point_operation: PointOperations,
) -> CollectionResult<usize> {
    match point_operation {
        PointOperations::DeletePoints { ids, .. } => delete_points(&segments.read(), op_num, &ids),
        PointOperations::UpsertPoints(operation) => {
            let (ids, vectors, payloads) = match operation {
                PointInsertOperations::PointsBatch(Batch {
                    ids,
                    vectors,
                    payloads,
                    ..
                }) => (ids, vectors, payloads),
                PointInsertOperations::PointsList(points) => {
                    let mut ids = vec![];
                    let mut vectors = vec![];
                    let mut payloads = vec![];
                    for point in points {
                        ids.push(point.id);
                        vectors.push(point.vector);
                        payloads.push(point.payload)
                    }
                    (ids, vectors, Some(payloads))
                }
            };
            let res = upsert_points(segments, op_num, &ids, &vectors, &payloads)?;
            Ok(res)
        }
        PointOperations::DeletePointsByFilter(filter) => {
            delete_points_by_filter(&segments.read(), op_num, &filter)
        }
    }
}

pub(crate) fn process_payload_operation(
    segments: &RwLock<SegmentHolder>,
    op_num: SeqNumberType,
    payload_operation: PayloadOps,
) -> CollectionResult<usize> {
    match payload_operation {
        PayloadOps::SetPayload(sp) => {
            let payload: Payload = sp.payload;
            set_payload(&segments.read(), op_num, &payload, &sp.points)
        }
        PayloadOps::DeletePayload(dp) => {
            delete_payload(&segments.read(), op_num, &dp.points, &dp.keys)
        }
        PayloadOps::ClearPayload { ref points, .. } => {
            clear_payload(&segments.read(), op_num, points)
        }
        PayloadOps::ClearPayloadByFilter(ref filter) => {
            clear_payload_by_filter(&segments.read(), op_num, filter)
        }
    }
}

pub(crate) fn process_field_index_operation(
    segments: &RwLock<SegmentHolder>,
    op_num: SeqNumberType,
    field_index_operation: &FieldIndexOperations,
) -> CollectionResult<usize> {
    match field_index_operation {
        FieldIndexOperations::CreateIndex(index_data) => create_field_index(
            &segments.read(),
            op_num,
            &index_data.field_name,
            index_data.field_type.as_ref(),
        ),
        FieldIndexOperations::DeleteIndex(field_name) => {
            delete_field_index(&segments.read(), op_num, field_name)
        }
    }
}

/// Deletes points from all segments matching the given filter
pub(crate) fn delete_points_by_filter(
    segments: &SegmentHolder,
    op_num: SeqNumberType,
    filter: &Filter,
) -> CollectionResult<usize> {
    let mut deleted = 0;
    segments.apply_segments(|s| {
        deleted += s.delete_filtered(op_num, filter)?;
        Ok(true)
    })?;
    Ok(deleted)
}<|MERGE_RESOLUTION|>--- conflicted
+++ resolved
@@ -151,11 +151,7 @@
     vector: &[VectorElementType],
     payload: Option<&Payload>,
 ) -> OperationResult<bool> {
-<<<<<<< HEAD
-    let mut res = segment.upsert_point(op_num, point_id, &only_default_vector(vector))?;
-=======
-    let mut res = segment.upsert_vector(op_num, point_id, vector)?;
->>>>>>> c3bc5b38
+    let mut res = segment.upsert_vector(op_num, point_id, &only_default_vector(vector))?;
     if let Some(full_payload) = payload {
         res &= segment.set_payload(op_num, point_id, full_payload)?;
     }
