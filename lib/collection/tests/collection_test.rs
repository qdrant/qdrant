--- conflicted
+++ resolved
@@ -14,11 +14,7 @@
     Collection,
 };
 use segment::types::{
-<<<<<<< HEAD
-    Condition, HasIdCondition, Payload, PayloadKeyType, PointIdType, WithPayload,
-=======
-    Condition, HasIdCondition, PayloadInterface, PayloadKeyType, PayloadVariant, PointIdType,
->>>>>>> bdc3194b
+    Condition, HasIdCondition, Payload, PayloadKeyType, PayloadVariant, PointIdType,
     WithPayloadInterface,
 };
 
