use std::collections::{HashMap, HashSet};
use std::time::Instant;

use chrono::{NaiveDateTime, TimeZone as _, Timelike};
use segment::data_types::integer_index::IntegerIndexType;
use segment::data_types::text_index::TextIndexType;
use segment::data_types::vectors::VectorElementType;
use segment::types::{default_quantization_ignore_value, DateTimePayloadType, FloatPayloadType};
use tonic::Status;
use uuid::Uuid;

use super::qdrant::{
    start_from, BinaryQuantization, CompressionRatio, DatetimeRange, Direction, GeoLineString,
    GroupId, OrderBy, Range, SparseIndices, StartFrom,
};
use crate::grpc::models::{CollectionsResponse, VersionInfo};
use crate::grpc::qdrant::condition::ConditionOneOf;
use crate::grpc::qdrant::payload_index_params::IndexParams;
use crate::grpc::qdrant::point_id::PointIdOptions;
use crate::grpc::qdrant::r#match::MatchValue;
use crate::grpc::qdrant::value::Kind;
use crate::grpc::qdrant::vectors::VectorsOptions;
use crate::grpc::qdrant::with_payload_selector::SelectorOptions;
use crate::grpc::qdrant::{
    shard_key, with_vectors_selector, CollectionDescription, CollectionOperationResponse,
    Condition, Distance, FieldCondition, Filter, GeoBoundingBox, GeoPoint, GeoPolygon, GeoRadius,
    HasIdCondition, HealthCheckReply, HnswConfigDiff, IntegerIndexParams, IsEmptyCondition,
<<<<<<< HEAD
    IsNullCondition, ListCollectionsResponse, ListValue, Match, MinShould, NamedVectors,
    NestedCondition, PayloadExcludeSelector, PayloadIncludeSelector, PayloadIndexParams,
    PayloadSchemaInfo, PayloadSchemaType, PointId, ProductQuantization, QuantizationConfig,
    QuantizationSearchParams, QuantizationType, Range, RepeatedIntegers, RepeatedStrings,
    ScalarQuantization, ScoredPoint, SearchParams, ShardKey, Struct, TextIndexParams,
    TokenizerType, Value, ValuesCount, Vector, Vectors, VectorsSelector, WithPayloadSelector,
    WithVectorsSelector,
=======
    IsNullCondition, ListCollectionsResponse, ListValue, Match, NamedVectors, NestedCondition,
    PayloadExcludeSelector, PayloadIncludeSelector, PayloadIndexParams, PayloadSchemaInfo,
    PayloadSchemaType, PointId, PointsOperationResponse, PointsOperationResponseInternal,
    ProductQuantization, QuantizationConfig, QuantizationSearchParams, QuantizationType,
    RepeatedIntegers, RepeatedStrings, ScalarQuantization, ScoredPoint, SearchParams, ShardKey,
    Struct, TextIndexParams, TokenizerType, UpdateResult, UpdateResultInternal, Value, ValuesCount,
    Vector, Vectors, VectorsSelector, WithPayloadSelector, WithVectorsSelector,
>>>>>>> eec50228
};

pub fn payload_to_proto(payload: segment::types::Payload) -> HashMap<String, Value> {
    payload
        .into_iter()
        .map(|(k, v)| (k, json_to_proto(v)))
        .collect()
}

fn json_to_proto(json_value: serde_json::Value) -> Value {
    match json_value {
        serde_json::Value::Null => Value {
            kind: Some(Kind::NullValue(0)),
        },
        serde_json::Value::Bool(v) => Value {
            kind: Some(Kind::BoolValue(v)),
        },
        serde_json::Value::Number(n) => Value {
            kind: if let Some(int) = n.as_i64() {
                Some(Kind::IntegerValue(int))
            } else {
                Some(Kind::DoubleValue(n.as_f64().unwrap()))
            },
        },
        serde_json::Value::String(s) => Value {
            kind: Some(Kind::StringValue(s)),
        },
        serde_json::Value::Array(v) => {
            let list = v.into_iter().map(json_to_proto).collect();
            Value {
                kind: Some(Kind::ListValue(ListValue { values: list })),
            }
        }
        serde_json::Value::Object(m) => {
            let map = m.into_iter().map(|(k, v)| (k, json_to_proto(v))).collect();
            Value {
                kind: Some(Kind::StructValue(Struct { fields: map })),
            }
        }
    }
}

pub fn proto_to_payloads(proto: HashMap<String, Value>) -> Result<segment::types::Payload, Status> {
    let mut map: serde_json::Map<String, serde_json::Value> = serde_json::Map::new();
    for (k, v) in proto.into_iter() {
        map.insert(k, proto_to_json(v)?);
    }
    Ok(map.into())
}

fn proto_to_json(proto: Value) -> Result<serde_json::Value, Status> {
    match proto.kind {
        None => Ok(serde_json::Value::default()),
        Some(kind) => match kind {
            Kind::NullValue(_) => Ok(serde_json::Value::Null),
            Kind::DoubleValue(n) => {
                let v = match serde_json::Number::from_f64(n) {
                    Some(f) => f,
                    None => return Err(Status::invalid_argument("cannot convert to json number")),
                };
                Ok(serde_json::Value::Number(v))
            }
            Kind::IntegerValue(i) => Ok(serde_json::Value::Number(i.into())),
            Kind::StringValue(s) => Ok(serde_json::Value::String(s)),
            Kind::BoolValue(b) => Ok(serde_json::Value::Bool(b)),
            Kind::StructValue(s) => {
                let mut map = serde_json::Map::new();
                for (k, v) in s.fields.into_iter() {
                    map.insert(k, proto_to_json(v)?);
                }
                Ok(serde_json::Value::Object(map))
            }
            Kind::ListValue(l) => {
                let mut list = Vec::new();
                for v in l.values.into_iter() {
                    list.push(proto_to_json(v)?);
                }
                Ok(serde_json::Value::Array(list))
            }
        },
    }
}

pub fn convert_shard_key_to_grpc(value: segment::types::ShardKey) -> ShardKey {
    match value {
        segment::types::ShardKey::Keyword(keyword) => ShardKey {
            key: Some(shard_key::Key::Keyword(keyword)),
        },
        segment::types::ShardKey::Number(number) => ShardKey {
            key: Some(shard_key::Key::Number(number)),
        },
    }
}

pub fn convert_shard_key_from_grpc(value: ShardKey) -> Option<segment::types::ShardKey> {
    match value.key {
        None => None,
        Some(key) => match key {
            shard_key::Key::Keyword(keyword) => Some(segment::types::ShardKey::Keyword(keyword)),
            shard_key::Key::Number(number) => Some(segment::types::ShardKey::Number(number)),
        },
    }
}

pub fn convert_shard_key_from_grpc_opt(
    value: Option<ShardKey>,
) -> Option<segment::types::ShardKey> {
    match value {
        None => None,
        Some(key) => match key.key {
            None => None,
            Some(key) => match key {
                shard_key::Key::Keyword(keyword) => {
                    Some(segment::types::ShardKey::Keyword(keyword))
                }
                shard_key::Key::Number(number) => Some(segment::types::ShardKey::Number(number)),
            },
        },
    }
}

impl From<VersionInfo> for HealthCheckReply {
    fn from(info: VersionInfo) -> Self {
        HealthCheckReply {
            title: info.title,
            version: info.version,
            commit: info.commit,
        }
    }
}

impl From<(Instant, CollectionsResponse)> for ListCollectionsResponse {
    fn from(value: (Instant, CollectionsResponse)) -> Self {
        let (timing, response) = value;
        let collections = response
            .collections
            .into_iter()
            .map(|desc| CollectionDescription { name: desc.name })
            .collect::<Vec<_>>();
        Self {
            collections,
            time: timing.elapsed().as_secs_f64(),
        }
    }
}

impl From<segment::data_types::text_index::TokenizerType> for TokenizerType {
    fn from(tokenizer_type: segment::data_types::text_index::TokenizerType) -> Self {
        match tokenizer_type {
            segment::data_types::text_index::TokenizerType::Prefix => TokenizerType::Prefix,
            segment::data_types::text_index::TokenizerType::Whitespace => TokenizerType::Whitespace,
            segment::data_types::text_index::TokenizerType::Multilingual => {
                TokenizerType::Multilingual
            }
            segment::data_types::text_index::TokenizerType::Word => TokenizerType::Word,
        }
    }
}

impl From<segment::data_types::text_index::TextIndexParams> for PayloadIndexParams {
    fn from(params: segment::data_types::text_index::TextIndexParams) -> Self {
        let tokenizer = TokenizerType::from(params.tokenizer);
        PayloadIndexParams {
            index_params: Some(IndexParams::TextIndexParams(TextIndexParams {
                tokenizer: tokenizer as i32,
                lowercase: params.lowercase,
                min_token_len: params.min_token_len.map(|x| x as u64),
                max_token_len: params.max_token_len.map(|x| x as u64),
            })),
        }
    }
}

impl From<segment::data_types::integer_index::IntegerIndexParams> for PayloadIndexParams {
    fn from(params: segment::data_types::integer_index::IntegerIndexParams) -> Self {
        PayloadIndexParams {
            index_params: Some(IndexParams::IntegerIndexParams(IntegerIndexParams {
                lookup: params.lookup,
                range: params.range,
            })),
        }
    }
}

impl From<segment::types::PayloadIndexInfo> for PayloadSchemaInfo {
    fn from(schema: segment::types::PayloadIndexInfo) -> Self {
        PayloadSchemaInfo {
            data_type: match schema.data_type {
                segment::types::PayloadSchemaType::Keyword => PayloadSchemaType::Keyword,
                segment::types::PayloadSchemaType::Integer => PayloadSchemaType::Integer,
                segment::types::PayloadSchemaType::Float => PayloadSchemaType::Float,
                segment::types::PayloadSchemaType::Geo => PayloadSchemaType::Geo,
                segment::types::PayloadSchemaType::Text => PayloadSchemaType::Text,
                segment::types::PayloadSchemaType::Bool => PayloadSchemaType::Bool,
                segment::types::PayloadSchemaType::Datetime => PayloadSchemaType::Datetime,
            }
            .into(),
            params: schema.params.map(|params| match params {
                segment::types::PayloadSchemaParams::Text(text_index_params) => {
                    text_index_params.into()
                }
                segment::types::PayloadSchemaParams::Integer(integer_params) => {
                    integer_params.into()
                }
            }),
            points: Some(schema.points as u64),
        }
    }
}

impl TryFrom<TokenizerType> for segment::data_types::text_index::TokenizerType {
    type Error = Status;
    fn try_from(tokenizer_type: TokenizerType) -> Result<Self, Self::Error> {
        match tokenizer_type {
            TokenizerType::Unknown => Err(Status::invalid_argument("unknown tokenizer type")),
            TokenizerType::Prefix => Ok(segment::data_types::text_index::TokenizerType::Prefix),
            TokenizerType::Multilingual => {
                Ok(segment::data_types::text_index::TokenizerType::Multilingual)
            }
            TokenizerType::Whitespace => {
                Ok(segment::data_types::text_index::TokenizerType::Whitespace)
            }
            TokenizerType::Word => Ok(segment::data_types::text_index::TokenizerType::Word),
        }
    }
}

impl TryFrom<TextIndexParams> for segment::data_types::text_index::TextIndexParams {
    type Error = Status;
    fn try_from(params: TextIndexParams) -> Result<Self, Self::Error> {
        Ok(segment::data_types::text_index::TextIndexParams {
            r#type: TextIndexType::Text,
            tokenizer: TokenizerType::from_i32(params.tokenizer)
                .map(|x| x.try_into())
                .unwrap_or_else(|| Err(Status::invalid_argument("unknown tokenizer type")))?,
            lowercase: params.lowercase,
            min_token_len: params.min_token_len.map(|x| x as usize),
            max_token_len: params.max_token_len.map(|x| x as usize),
        })
    }
}

impl TryFrom<IntegerIndexParams> for segment::data_types::integer_index::IntegerIndexParams {
    type Error = Status;
    fn try_from(params: IntegerIndexParams) -> Result<Self, Self::Error> {
        Ok(segment::data_types::integer_index::IntegerIndexParams {
            r#type: IntegerIndexType::Integer,
            lookup: params.lookup,
            range: params.range,
        })
    }
}

impl TryFrom<IndexParams> for segment::types::PayloadSchemaParams {
    type Error = Status;

    fn try_from(value: IndexParams) -> Result<Self, Self::Error> {
        match value {
            IndexParams::TextIndexParams(text_index_params) => Ok(
                segment::types::PayloadSchemaParams::Text(text_index_params.try_into()?),
            ),
            IndexParams::IntegerIndexParams(integer_params) => Ok(
                segment::types::PayloadSchemaParams::Integer(integer_params.try_into()?),
            ),
        }
    }
}

impl TryFrom<PayloadSchemaInfo> for segment::types::PayloadIndexInfo {
    type Error = Status;

    fn try_from(schema: PayloadSchemaInfo) -> Result<Self, Self::Error> {
        let data_type = match PayloadSchemaType::from_i32(schema.data_type) {
            None => {
                return Err(Status::invalid_argument(
                    "Malformed payload schema".to_string(),
                ))
            }
            Some(data_type) => match data_type {
                PayloadSchemaType::Keyword => segment::types::PayloadSchemaType::Keyword,
                PayloadSchemaType::Integer => segment::types::PayloadSchemaType::Integer,
                PayloadSchemaType::Float => segment::types::PayloadSchemaType::Float,
                PayloadSchemaType::Geo => segment::types::PayloadSchemaType::Geo,
                PayloadSchemaType::Text => segment::types::PayloadSchemaType::Text,
                PayloadSchemaType::Bool => segment::types::PayloadSchemaType::Bool,
                PayloadSchemaType::Datetime => segment::types::PayloadSchemaType::Datetime,
                PayloadSchemaType::UnknownType => {
                    return Err(Status::invalid_argument(
                        "Malformed payload schema".to_string(),
                    ))
                }
            },
        };
        let params = match schema.params {
            None => None,
            Some(PayloadIndexParams { index_params: None }) => None,
            Some(PayloadIndexParams {
                index_params: Some(index_params),
            }) => Some(index_params.try_into()?),
        };

        Ok(segment::types::PayloadIndexInfo {
            data_type,
            params,
            points: schema.points.unwrap_or(0) as usize,
        })
    }
}

impl From<(Instant, bool)> for CollectionOperationResponse {
    fn from(value: (Instant, bool)) -> Self {
        let (timing, result) = value;
        CollectionOperationResponse {
            result,
            time: timing.elapsed().as_secs_f64(),
        }
    }
}

impl From<segment::types::GeoPoint> for GeoPoint {
    fn from(geo: segment::types::GeoPoint) -> Self {
        Self {
            lon: geo.lon,
            lat: geo.lat,
        }
    }
}

impl TryFrom<WithPayloadSelector> for segment::types::WithPayloadInterface {
    type Error = Status;

    fn try_from(value: WithPayloadSelector) -> Result<Self, Self::Error> {
        match value.selector_options {
            Some(options) => Ok(match options {
                SelectorOptions::Enable(flag) => segment::types::WithPayloadInterface::Bool(flag),
                SelectorOptions::Exclude(s) => {
                    segment::types::PayloadSelectorExclude::new(s.fields).into()
                }
                SelectorOptions::Include(s) => {
                    segment::types::PayloadSelectorInclude::new(s.fields).into()
                }
            }),
            _ => Err(Status::invalid_argument("No PayloadSelector".to_string())),
        }
    }
}

impl From<segment::types::WithPayloadInterface> for WithPayloadSelector {
    fn from(value: segment::types::WithPayloadInterface) -> Self {
        let selector_options = match value {
            segment::types::WithPayloadInterface::Bool(flag) => SelectorOptions::Enable(flag),
            segment::types::WithPayloadInterface::Fields(fields) => {
                SelectorOptions::Include(PayloadIncludeSelector { fields })
            }
            segment::types::WithPayloadInterface::Selector(selector) => match selector {
                segment::types::PayloadSelector::Include(s) => {
                    SelectorOptions::Include(PayloadIncludeSelector { fields: s.include })
                }
                segment::types::PayloadSelector::Exclude(s) => {
                    SelectorOptions::Exclude(PayloadExcludeSelector { fields: s.exclude })
                }
            },
        };
        WithPayloadSelector {
            selector_options: Some(selector_options),
        }
    }
}

impl From<QuantizationSearchParams> for segment::types::QuantizationSearchParams {
    fn from(params: QuantizationSearchParams) -> Self {
        Self {
            ignore: params.ignore.unwrap_or(default_quantization_ignore_value()),
            rescore: params.rescore,
            oversampling: params.oversampling,
        }
    }
}

impl From<segment::types::QuantizationSearchParams> for QuantizationSearchParams {
    fn from(params: segment::types::QuantizationSearchParams) -> Self {
        Self {
            ignore: Some(params.ignore),
            rescore: params.rescore,
            oversampling: params.oversampling,
        }
    }
}

impl From<SearchParams> for segment::types::SearchParams {
    fn from(params: SearchParams) -> Self {
        Self {
            hnsw_ef: params.hnsw_ef.map(|x| x as usize),
            exact: params.exact.unwrap_or(false),
            quantization: params.quantization.map(|q| q.into()),
            indexed_only: params.indexed_only.unwrap_or(false),
        }
    }
}

impl From<segment::types::SearchParams> for SearchParams {
    fn from(params: segment::types::SearchParams) -> Self {
        Self {
            hnsw_ef: params.hnsw_ef.map(|x| x as u64),
            exact: Some(params.exact),
            quantization: params.quantization.map(|q| q.into()),
            indexed_only: Some(params.indexed_only),
        }
    }
}

impl From<segment::types::PointIdType> for PointId {
    fn from(point_id: segment::types::PointIdType) -> Self {
        PointId {
            point_id_options: Some(match point_id {
                segment::types::PointIdType::NumId(num) => PointIdOptions::Num(num),
                segment::types::PointIdType::Uuid(uuid) => PointIdOptions::Uuid(uuid.to_string()),
            }),
        }
    }
}

impl From<segment::data_types::vectors::Vector> for Vector {
    fn from(vector: segment::data_types::vectors::Vector) -> Self {
        match vector {
            segment::data_types::vectors::Vector::Dense(vector) => Self {
                data: vector,
                indices: None,
            },
            segment::data_types::vectors::Vector::Sparse(vector) => Self {
                data: vector.values,
                indices: Some(SparseIndices {
                    data: vector.indices,
                }),
            },
        }
    }
}

impl From<Vector> for segment::data_types::vectors::Vector {
    fn from(vector: Vector) -> Self {
        match vector.indices {
            None => segment::data_types::vectors::Vector::Dense(vector.data),
            Some(indices) => segment::data_types::vectors::Vector::Sparse(
                sparse::common::sparse_vector::SparseVector {
                    values: vector.data,
                    indices: indices.data,
                },
            ),
        }
    }
}

impl From<HashMap<String, segment::data_types::vectors::Vector>> for NamedVectors {
    fn from(vectors: HashMap<String, segment::data_types::vectors::Vector>) -> Self {
        Self {
            vectors: vectors
                .into_iter()
                .map(|(name, vector)| (name, vector.into()))
                .collect(),
        }
    }
}

impl From<segment::data_types::vectors::VectorStruct> for Vectors {
    fn from(vector_struct: segment::data_types::vectors::VectorStruct) -> Self {
        match vector_struct {
            segment::data_types::vectors::VectorStruct::Single(vector) => {
                let vector: segment::data_types::vectors::Vector = vector.into();
                Self {
                    vectors_options: Some(VectorsOptions::Vector(vector.into())),
                }
            }
            segment::data_types::vectors::VectorStruct::Multi(vectors) => Self {
                vectors_options: Some(VectorsOptions::Vectors(NamedVectors {
                    vectors: HashMap::from_iter(
                        vectors
                            .iter()
                            .map(|(name, vector)| (name.clone(), vector.clone().into())),
                    ),
                })),
            },
        }
    }
}

impl From<segment::types::ScoredPoint> for ScoredPoint {
    fn from(point: segment::types::ScoredPoint) -> Self {
        Self {
            id: Some(point.id.into()),
            payload: point.payload.map(payload_to_proto).unwrap_or_default(),
            score: point.score,
            version: point.version,
            vectors: point.vector.map(|v| v.into()),
            shard_key: point.shard_key.map(convert_shard_key_to_grpc),
        }
    }
}

impl From<segment::data_types::groups::GroupId> for GroupId {
    fn from(key: segment::data_types::groups::GroupId) -> Self {
        match key {
            segment::data_types::groups::GroupId::String(str) => Self {
                kind: Some(crate::grpc::qdrant::group_id::Kind::StringValue(str)),
            },
            segment::data_types::groups::GroupId::NumberU64(n) => Self {
                kind: Some(crate::grpc::qdrant::group_id::Kind::UnsignedValue(n)),
            },
            segment::data_types::groups::GroupId::NumberI64(n) => Self {
                kind: Some(crate::grpc::qdrant::group_id::Kind::IntegerValue(n)),
            },
        }
    }
}

impl From<NamedVectors> for HashMap<String, segment::data_types::vectors::Vector> {
    fn from(vectors: NamedVectors) -> Self {
        vectors
            .vectors
            .into_iter()
            .map(|(name, vector)| (name, segment::data_types::vectors::Vector::from(vector)))
            .collect()
    }
}

impl TryFrom<Vectors> for segment::data_types::vectors::VectorStruct {
    type Error = Status;

    fn try_from(vectors: Vectors) -> Result<Self, Self::Error> {
        match vectors.vectors_options {
            Some(vectors_options) => Ok(match vectors_options {
                VectorsOptions::Vector(vector) => {
                    segment::data_types::vectors::VectorStruct::Single(vector.data)
                }
                VectorsOptions::Vectors(vectors) => {
                    segment::data_types::vectors::VectorStruct::Multi(vectors.into())
                }
            }),
            None => Err(Status::invalid_argument("No Provided")),
        }
    }
}

impl From<segment::types::WithVector> for WithVectorsSelector {
    fn from(with_vectors: segment::types::WithVector) -> Self {
        let selector_options = match with_vectors {
            segment::types::WithVector::Bool(enabled) => {
                with_vectors_selector::SelectorOptions::Enable(enabled)
            }
            segment::types::WithVector::Selector(include) => {
                with_vectors_selector::SelectorOptions::Include(VectorsSelector { names: include })
            }
        };
        Self {
            selector_options: Some(selector_options),
        }
    }
}

impl From<WithVectorsSelector> for segment::types::WithVector {
    fn from(with_vectors_selector: WithVectorsSelector) -> Self {
        match with_vectors_selector.selector_options {
            None => Self::default(),
            Some(with_vectors_selector::SelectorOptions::Enable(enabled)) => Self::Bool(enabled),
            Some(with_vectors_selector::SelectorOptions::Include(include)) => {
                Self::Selector(include.names)
            }
        }
    }
}

impl TryFrom<PointId> for segment::types::PointIdType {
    type Error = Status;

    fn try_from(value: PointId) -> Result<Self, Self::Error> {
        match value.point_id_options {
            Some(PointIdOptions::Num(num_id)) => Ok(segment::types::PointIdType::NumId(num_id)),
            Some(PointIdOptions::Uuid(uui_str)) => Uuid::parse_str(&uui_str)
                .map(segment::types::PointIdType::Uuid)
                .map_err(|_err| {
                    Status::invalid_argument(format!("Unable to parse UUID: {uui_str}"))
                }),
            _ => Err(Status::invalid_argument(
                "No ID options provided".to_string(),
            )),
        }
    }
}

impl From<segment::types::ScalarQuantization> for ScalarQuantization {
    fn from(value: segment::types::ScalarQuantization) -> Self {
        let config = value.scalar;
        ScalarQuantization {
            r#type: match config.r#type {
                segment::types::ScalarType::Int8 => {
                    crate::grpc::qdrant::QuantizationType::Int8 as i32
                }
            },
            quantile: config.quantile,
            always_ram: config.always_ram,
        }
    }
}

impl TryFrom<ScalarQuantization> for segment::types::ScalarQuantization {
    type Error = Status;

    fn try_from(value: ScalarQuantization) -> Result<Self, Self::Error> {
        Ok(segment::types::ScalarQuantization {
            scalar: segment::types::ScalarQuantizationConfig {
                r#type: match QuantizationType::from_i32(value.r#type) {
                    Some(QuantizationType::Int8) => segment::types::ScalarType::Int8,
                    Some(QuantizationType::UnknownQuantization) | None => {
                        return Err(Status::invalid_argument("Unknown quantization type"))
                    }
                },
                quantile: value.quantile,
                always_ram: value.always_ram,
            },
        })
    }
}

impl From<segment::types::ProductQuantization> for ProductQuantization {
    fn from(value: segment::types::ProductQuantization) -> Self {
        let config = value.product;
        ProductQuantization {
            compression: match config.compression {
                segment::types::CompressionRatio::X4 => CompressionRatio::X4 as i32,
                segment::types::CompressionRatio::X8 => CompressionRatio::X8 as i32,
                segment::types::CompressionRatio::X16 => CompressionRatio::X16 as i32,
                segment::types::CompressionRatio::X32 => CompressionRatio::X32 as i32,
                segment::types::CompressionRatio::X64 => CompressionRatio::X64 as i32,
            },
            always_ram: config.always_ram,
        }
    }
}

impl TryFrom<ProductQuantization> for segment::types::ProductQuantization {
    type Error = Status;

    fn try_from(value: ProductQuantization) -> Result<Self, Self::Error> {
        Ok(segment::types::ProductQuantization {
            product: segment::types::ProductQuantizationConfig {
                compression: match CompressionRatio::from_i32(value.compression) {
                    None => {
                        return Err(Status::invalid_argument(
                            "Unknown compression ratio".to_string(),
                        ))
                    }
                    Some(CompressionRatio::X4) => segment::types::CompressionRatio::X4,
                    Some(CompressionRatio::X8) => segment::types::CompressionRatio::X8,
                    Some(CompressionRatio::X16) => segment::types::CompressionRatio::X16,
                    Some(CompressionRatio::X32) => segment::types::CompressionRatio::X32,
                    Some(CompressionRatio::X64) => segment::types::CompressionRatio::X64,
                },
                always_ram: value.always_ram,
            },
        })
    }
}

impl From<segment::types::BinaryQuantization> for BinaryQuantization {
    fn from(value: segment::types::BinaryQuantization) -> Self {
        let config = value.binary;
        BinaryQuantization {
            always_ram: config.always_ram,
        }
    }
}

impl TryFrom<BinaryQuantization> for segment::types::BinaryQuantization {
    type Error = Status;

    fn try_from(value: BinaryQuantization) -> Result<Self, Self::Error> {
        Ok(segment::types::BinaryQuantization {
            binary: segment::types::BinaryQuantizationConfig {
                always_ram: value.always_ram,
            },
        })
    }
}

impl From<segment::types::QuantizationConfig> for QuantizationConfig {
    fn from(value: segment::types::QuantizationConfig) -> Self {
        match value {
            segment::types::QuantizationConfig::Scalar(scalar) => Self {
                quantization: Some(super::qdrant::quantization_config::Quantization::Scalar(
                    scalar.into(),
                )),
            },
            segment::types::QuantizationConfig::Product(product) => Self {
                quantization: Some(super::qdrant::quantization_config::Quantization::Product(
                    product.into(),
                )),
            },
            segment::types::QuantizationConfig::Binary(binary) => Self {
                quantization: Some(super::qdrant::quantization_config::Quantization::Binary(
                    binary.into(),
                )),
            },
        }
    }
}

impl TryFrom<QuantizationConfig> for segment::types::QuantizationConfig {
    type Error = Status;

    fn try_from(value: QuantizationConfig) -> Result<Self, Self::Error> {
        let value = value
            .quantization
            .ok_or_else(|| Status::invalid_argument("Unable to convert quantization config"))?;
        match value {
            super::qdrant::quantization_config::Quantization::Scalar(config) => Ok(
                segment::types::QuantizationConfig::Scalar(config.try_into()?),
            ),
            super::qdrant::quantization_config::Quantization::Product(config) => Ok(
                segment::types::QuantizationConfig::Product(config.try_into()?),
            ),
            super::qdrant::quantization_config::Quantization::Binary(config) => Ok(
                segment::types::QuantizationConfig::Binary(config.try_into()?),
            ),
        }
    }
}

fn conditions_helper_from_grpc(
    conditions: Vec<Condition>,
) -> Result<Option<Vec<segment::types::Condition>>, tonic::Status> {
    if conditions.is_empty() {
        Ok(None)
    } else {
        let vec = conditions
            .into_iter()
            .map(|c| c.try_into())
            .collect::<Result<_, _>>()?;
        Ok(Some(vec))
    }
}

fn conditions_helper_to_grpc(conditions: Option<Vec<segment::types::Condition>>) -> Vec<Condition> {
    match conditions {
        None => vec![],
        Some(conditions) => {
            if conditions.is_empty() {
                vec![]
            } else {
                conditions.into_iter().map(|c| c.into()).collect()
            }
        }
    }
}

impl TryFrom<Filter> for segment::types::Filter {
    type Error = Status;

    fn try_from(value: Filter) -> Result<Self, Self::Error> {
        Ok(Self {
            should: conditions_helper_from_grpc(value.should)?,
            min_should: {
                match value.min_should {
                    Some(MinShould {
                        conditions,
                        min_count,
                    }) => Some(segment::types::MinShould {
                        conditions: conditions_helper_from_grpc(conditions)
                            .map(|conds| conds.unwrap_or_default())?,
                        min_count: min_count as usize,
                    }),
                    None => None,
                }
            },
            must: conditions_helper_from_grpc(value.must)?,
            must_not: conditions_helper_from_grpc(value.must_not)?,
        })
    }
}

impl From<segment::types::Filter> for Filter {
    fn from(value: segment::types::Filter) -> Self {
        Self {
            should: conditions_helper_to_grpc(value.should),
            min_should: {
                if let Some(segment::types::MinShould {
                    conditions,
                    min_count,
                }) = value.min_should
                {
                    Some(MinShould {
                        conditions: conditions_helper_to_grpc(Some(conditions)),
                        min_count: min_count as u64,
                    })
                } else {
                    None
                }
            },
            must: conditions_helper_to_grpc(value.must),
            must_not: conditions_helper_to_grpc(value.must_not),
        }
    }
}

impl TryFrom<Condition> for segment::types::Condition {
    type Error = Status;

    fn try_from(value: Condition) -> Result<Self, Self::Error> {
        if let Some(condition) = value.condition_one_of {
            return match condition {
                ConditionOneOf::Field(field) => {
                    Ok(segment::types::Condition::Field(field.try_into()?))
                }
                ConditionOneOf::HasId(has_id) => {
                    Ok(segment::types::Condition::HasId(has_id.try_into()?))
                }
                ConditionOneOf::Filter(filter) => {
                    Ok(segment::types::Condition::Filter(filter.try_into()?))
                }
                ConditionOneOf::IsEmpty(is_empty) => {
                    Ok(segment::types::Condition::IsEmpty(is_empty.into()))
                }
                ConditionOneOf::IsNull(is_null) => {
                    Ok(segment::types::Condition::IsNull(is_null.into()))
                }
                ConditionOneOf::Nested(nested) => Ok(segment::types::Condition::Nested(
                    segment::types::NestedCondition::new(nested.try_into()?),
                )),
            };
        }
        Err(Status::invalid_argument("Malformed Condition type"))
    }
}

impl From<segment::types::Condition> for Condition {
    fn from(value: segment::types::Condition) -> Self {
        let condition_one_of = match value {
            segment::types::Condition::Field(field) => ConditionOneOf::Field(field.into()),
            segment::types::Condition::IsEmpty(is_empty) => {
                ConditionOneOf::IsEmpty(is_empty.into())
            }
            segment::types::Condition::IsNull(is_null) => ConditionOneOf::IsNull(is_null.into()),
            segment::types::Condition::HasId(has_id) => ConditionOneOf::HasId(has_id.into()),
            segment::types::Condition::Filter(filter) => ConditionOneOf::Filter(filter.into()),
            segment::types::Condition::Nested(nested) => {
                ConditionOneOf::Nested(nested.nested.into())
            }
        };

        Self {
            condition_one_of: Some(condition_one_of),
        }
    }
}

impl TryFrom<NestedCondition> for segment::types::Nested {
    type Error = Status;

    fn try_from(value: NestedCondition) -> Result<Self, Self::Error> {
        match value.filter {
            None => Err(Status::invalid_argument(
                "Nested condition must have a filter",
            )),
            Some(filter) => Ok(Self {
                key: value.key,
                filter: filter.try_into()?,
            }),
        }
    }
}

impl From<segment::types::Nested> for NestedCondition {
    fn from(value: segment::types::Nested) -> Self {
        Self {
            key: value.key,
            filter: Some(value.filter.into()),
        }
    }
}

impl From<IsEmptyCondition> for segment::types::IsEmptyCondition {
    fn from(value: IsEmptyCondition) -> Self {
        segment::types::IsEmptyCondition {
            is_empty: segment::types::PayloadField { key: value.key },
        }
    }
}

impl From<segment::types::IsEmptyCondition> for IsEmptyCondition {
    fn from(value: segment::types::IsEmptyCondition) -> Self {
        Self {
            key: value.is_empty.key,
        }
    }
}

impl From<IsNullCondition> for segment::types::IsNullCondition {
    fn from(value: IsNullCondition) -> Self {
        segment::types::IsNullCondition {
            is_null: segment::types::PayloadField { key: value.key },
        }
    }
}

impl From<segment::types::IsNullCondition> for IsNullCondition {
    fn from(value: segment::types::IsNullCondition) -> Self {
        Self {
            key: value.is_null.key,
        }
    }
}

impl TryFrom<HasIdCondition> for segment::types::HasIdCondition {
    type Error = Status;

    fn try_from(value: HasIdCondition) -> Result<Self, Self::Error> {
        let set: HashSet<segment::types::PointIdType> = value
            .has_id
            .into_iter()
            .map(|p| p.try_into())
            .collect::<Result<_, _>>()?;
        Ok(Self { has_id: set })
    }
}

impl From<segment::types::HasIdCondition> for HasIdCondition {
    fn from(value: segment::types::HasIdCondition) -> Self {
        let set: Vec<PointId> = value.has_id.into_iter().map(|p| p.into()).collect();
        Self { has_id: set }
    }
}

impl TryFrom<FieldCondition> for segment::types::FieldCondition {
    type Error = Status;

    fn try_from(value: FieldCondition) -> Result<Self, Self::Error> {
        let FieldCondition {
            key,
            r#match,
            range,
            geo_bounding_box,
            geo_radius,
            values_count,
            geo_polygon,
            datetime_range,
        } = value;

        let geo_bounding_box =
            geo_bounding_box.map_or_else(|| Ok(None), |g| g.try_into().map(Some))?;
        let geo_radius = geo_radius.map_or_else(|| Ok(None), |g| g.try_into().map(Some))?;
        let geo_polygon = geo_polygon.map_or_else(|| Ok(None), |g| g.try_into().map(Some))?;

        let range = range.map(Into::into);
        let datetime_range = datetime_range
            .map(segment::types::RangeInterface::try_from)
            .transpose()?;

        Ok(Self {
            key,
            r#match: r#match.map_or_else(|| Ok(None), |m| m.try_into().map(Some))?,
            range: range.or(datetime_range),
            geo_bounding_box,
            geo_radius,
            geo_polygon,
            values_count: values_count.map(Into::into),
        })
    }
}

impl From<segment::types::FieldCondition> for FieldCondition {
    fn from(value: segment::types::FieldCondition) -> Self {
        let segment::types::FieldCondition {
            key,
            r#match,
            range,
            geo_bounding_box,
            geo_radius,
            geo_polygon,
            values_count,
        } = value;

        let (range, datetime_range) = match range {
            Some(segment::types::RangeInterface::Float(range)) => (Some(range.into()), None),
            Some(segment::types::RangeInterface::DateTime(range)) => (None, Some(range.into())),
            None => (None, None),
        };

        Self {
            key,
            r#match: r#match.map(Into::into),
            range,
            geo_bounding_box: geo_bounding_box.map(Into::into),
            geo_radius: geo_radius.map(Into::into),
            geo_polygon: geo_polygon.map(Into::into),
            values_count: values_count.map(Into::into),
            datetime_range,
        }
    }
}

impl TryFrom<GeoBoundingBox> for segment::types::GeoBoundingBox {
    type Error = Status;

    fn try_from(value: GeoBoundingBox) -> Result<Self, Self::Error> {
        match value {
            GeoBoundingBox {
                top_left: Some(t),
                bottom_right: Some(b),
            } => Ok(Self {
                top_left: t.into(),
                bottom_right: b.into(),
            }),
            _ => Err(Status::invalid_argument("Malformed GeoBoundingBox type")),
        }
    }
}

impl From<segment::types::GeoBoundingBox> for GeoBoundingBox {
    fn from(value: segment::types::GeoBoundingBox) -> Self {
        Self {
            top_left: Some(value.top_left.into()),
            bottom_right: Some(value.bottom_right.into()),
        }
    }
}

impl TryFrom<GeoRadius> for segment::types::GeoRadius {
    type Error = Status;

    fn try_from(value: GeoRadius) -> Result<Self, Self::Error> {
        match value {
            GeoRadius {
                center: Some(c),
                radius,
            } => Ok(Self {
                center: c.into(),
                radius: radius.into(),
            }),
            _ => Err(Status::invalid_argument("Malformed GeoRadius type")),
        }
    }
}

impl From<segment::types::GeoRadius> for GeoRadius {
    fn from(value: segment::types::GeoRadius) -> Self {
        Self {
            center: Some(value.center.into()),
            radius: value.radius as f32, // TODO lossy ok?
        }
    }
}

impl TryFrom<GeoPolygon> for segment::types::GeoPolygon {
    type Error = Status;

    fn try_from(value: GeoPolygon) -> Result<Self, Self::Error> {
        match value {
            GeoPolygon {
                exterior: Some(e),
                interiors,
            } => Ok(Self {
                exterior: e.into(),
                interiors: Some(interiors.into_iter().map(Into::into).collect()),
            }),
            _ => Err(Status::invalid_argument("Malformed GeoPolygon type")),
        }
    }
}

impl From<segment::types::GeoPolygon> for GeoPolygon {
    fn from(value: segment::types::GeoPolygon) -> Self {
        Self {
            exterior: Some(value.exterior.into()),
            interiors: value
                .interiors
                .unwrap_or_default()
                .into_iter()
                .map(Into::into)
                .collect(),
        }
    }
}

impl From<GeoPoint> for segment::types::GeoPoint {
    fn from(value: GeoPoint) -> Self {
        Self {
            lon: value.lon,
            lat: value.lat,
        }
    }
}

impl From<GeoLineString> for segment::types::GeoLineString {
    fn from(value: GeoLineString) -> Self {
        Self {
            points: value.points.into_iter().map(Into::into).collect(),
        }
    }
}

impl From<segment::types::GeoLineString> for GeoLineString {
    fn from(value: segment::types::GeoLineString) -> Self {
        Self {
            points: value.points.into_iter().map(Into::into).collect(),
        }
    }
}

impl From<Range> for segment::types::Range<FloatPayloadType> {
    fn from(value: Range) -> Self {
        Self {
            lt: value.lt,
            gt: value.gt,
            gte: value.gte,
            lte: value.lte,
        }
    }
}

impl From<segment::types::Range<FloatPayloadType>> for Range {
    fn from(value: segment::types::Range<FloatPayloadType>) -> Self {
        Self {
            lt: value.lt,
            gt: value.gt,
            gte: value.gte,
            lte: value.lte,
        }
    }
}

impl From<Range> for segment::types::RangeInterface {
    fn from(value: Range) -> Self {
        Self::Float(value.into())
    }
}

impl TryFrom<DatetimeRange> for segment::types::RangeInterface {
    type Error = Status;

    fn try_from(value: DatetimeRange) -> Result<Self, Self::Error> {
        Ok(Self::DateTime(segment::types::Range {
            lt: value.lt.map(date_time_from_proto).transpose()?,
            gt: value.gt.map(date_time_from_proto).transpose()?,
            gte: value.gte.map(date_time_from_proto).transpose()?,
            lte: value.lte.map(date_time_from_proto).transpose()?,
        }))
    }
}

impl From<segment::types::Range<DateTimePayloadType>> for DatetimeRange {
    fn from(value: segment::types::Range<DateTimePayloadType>) -> Self {
        Self {
            lt: value.lt.map(date_time_to_proto),
            gt: value.gt.map(date_time_to_proto),
            gte: value.gte.map(date_time_to_proto),
            lte: value.lte.map(date_time_to_proto),
        }
    }
}

impl From<ValuesCount> for segment::types::ValuesCount {
    fn from(value: ValuesCount) -> Self {
        Self {
            lt: value.lt.map(|x| x as usize),
            gt: value.gt.map(|x| x as usize),
            gte: value.gte.map(|x| x as usize),
            lte: value.lte.map(|x| x as usize),
        }
    }
}

impl From<segment::types::ValuesCount> for ValuesCount {
    fn from(value: segment::types::ValuesCount) -> Self {
        Self {
            lt: value.lt.map(|x| x as u64),
            gt: value.gt.map(|x| x as u64),
            gte: value.gte.map(|x| x as u64),
            lte: value.lte.map(|x| x as u64),
        }
    }
}

impl TryFrom<Match> for segment::types::Match {
    type Error = Status;

    fn try_from(value: Match) -> Result<Self, Self::Error> {
        match value.match_value {
            Some(mv) => Ok(match mv {
                MatchValue::Keyword(kw) => kw.into(),
                MatchValue::Integer(int) => int.into(),
                MatchValue::Boolean(flag) => flag.into(),
                MatchValue::Text(text) => segment::types::Match::Text(text.into()),
                MatchValue::Keywords(kwds) => kwds.strings.into(),
                MatchValue::Integers(ints) => ints.integers.into(),
                MatchValue::ExceptIntegers(kwds) => {
                    segment::types::Match::Except(kwds.integers.into())
                }
                MatchValue::ExceptKeywords(ints) => {
                    segment::types::Match::Except(ints.strings.into())
                }
            }),
            _ => Err(Status::invalid_argument("Malformed Match condition")),
        }
    }
}

impl From<segment::types::Match> for Match {
    fn from(value: segment::types::Match) -> Self {
        let match_value = match value {
            segment::types::Match::Value(value) => match value.value {
                segment::types::ValueVariants::Keyword(kw) => MatchValue::Keyword(kw),
                segment::types::ValueVariants::Integer(int) => MatchValue::Integer(int),
                segment::types::ValueVariants::Bool(flag) => MatchValue::Boolean(flag),
            },
            segment::types::Match::Text(segment::types::MatchText { text }) => {
                MatchValue::Text(text)
            }
            segment::types::Match::Any(any) => match any.any {
                segment::types::AnyVariants::Keywords(strings) => {
                    MatchValue::Keywords(RepeatedStrings { strings })
                }
                segment::types::AnyVariants::Integers(integers) => {
                    MatchValue::Integers(RepeatedIntegers { integers })
                }
            },
            segment::types::Match::Except(except) => match except.except {
                segment::types::AnyVariants::Keywords(strings) => {
                    MatchValue::ExceptKeywords(RepeatedStrings { strings })
                }
                segment::types::AnyVariants::Integers(integers) => {
                    MatchValue::ExceptIntegers(RepeatedIntegers { integers })
                }
            },
        };
        Self {
            match_value: Some(match_value),
        }
    }
}

impl From<Direction> for segment::data_types::order_by::Direction {
    fn from(value: Direction) -> Self {
        match value {
            Direction::Asc => segment::data_types::order_by::Direction::Asc,
            Direction::Desc => segment::data_types::order_by::Direction::Desc,
        }
    }
}

impl From<segment::data_types::order_by::Direction> for Direction {
    fn from(value: segment::data_types::order_by::Direction) -> Self {
        match value {
            segment::data_types::order_by::Direction::Asc => Direction::Asc,
            segment::data_types::order_by::Direction::Desc => Direction::Desc,
        }
    }
}

impl From<segment::data_types::order_by::OrderBy> for OrderBy {
    fn from(value: segment::data_types::order_by::OrderBy) -> Self {
        Self {
            key: value.key,
            direction: value.direction.map(|d| Direction::from(d) as i32),
            start_from: value.start_from.map(|start_from| StartFrom {
                value: Some(start_from::Value::Float(start_from)), // ToDo: take other types of orderable values into account (int, datetime, etc)
            }),
        }
    }
}

impl From<HnswConfigDiff> for segment::types::HnswConfig {
    fn from(hnsw_config: HnswConfigDiff) -> Self {
        Self {
            m: hnsw_config.m.unwrap_or_default() as usize,
            ef_construct: hnsw_config.ef_construct.unwrap_or_default() as usize,
            full_scan_threshold: hnsw_config.full_scan_threshold.unwrap_or_default() as usize,
            max_indexing_threads: hnsw_config.max_indexing_threads.unwrap_or_default() as usize,
            on_disk: hnsw_config.on_disk,
            payload_m: hnsw_config.payload_m.map(|x| x as usize),
        }
    }
}

pub fn naive_date_time_to_proto(date_time: NaiveDateTime) -> prost_wkt_types::Timestamp {
    prost_wkt_types::Timestamp {
        seconds: date_time.timestamp(), // number of non-leap seconds since the midnight on January 1, 1970.
        nanos: date_time.nanosecond() as i32,
    }
}

pub fn date_time_to_proto(date_time: chrono::DateTime<chrono::Utc>) -> prost_wkt_types::Timestamp {
    naive_date_time_to_proto(date_time.naive_utc())
}

pub fn date_time_from_proto(
    date_time: prost_wkt_types::Timestamp,
) -> Result<chrono::DateTime<chrono::Utc>, Status> {
    chrono::NaiveDateTime::from_timestamp_opt(
        date_time.seconds,
        date_time.nanos.try_into().unwrap_or(0),
    )
    .map(|naive_date_time| chrono::Utc.from_utc_datetime(&naive_date_time))
    .ok_or_else(|| Status::invalid_argument(format!("Unable to parse timestamp: {date_time}")))
}

impl TryFrom<Distance> for segment::types::Distance {
    type Error = Status;

    fn try_from(value: Distance) -> Result<Self, Self::Error> {
        Ok(match value {
            Distance::UnknownDistance => {
                return Err(Status::invalid_argument(
                    "Malformed distance parameter: UnknownDistance",
                ))
            }
            Distance::Cosine => segment::types::Distance::Cosine,
            Distance::Euclid => segment::types::Distance::Euclid,
            Distance::Dot => segment::types::Distance::Dot,
            Distance::Manhattan => segment::types::Distance::Manhattan,
        })
    }
}

pub fn from_grpc_dist(dist: i32) -> Result<segment::types::Distance, Status> {
    match Distance::from_i32(dist) {
        None => Err(Status::invalid_argument(format!(
            "Malformed distance parameter, unexpected value: {dist}"
        ))),
        Some(grpc_distance) => Ok(grpc_distance.try_into()?),
    }
}

pub fn into_named_vector_struct(
    vector_name: Option<String>,
    vector: Vec<VectorElementType>,
    indices: Option<SparseIndices>,
) -> Result<segment::data_types::vectors::NamedVectorStruct, Status> {
    use segment::data_types::vectors::{NamedSparseVector, NamedVector, NamedVectorStruct};
    use sparse::common::sparse_vector::SparseVector;
    Ok(match indices {
        Some(indices) => NamedVectorStruct::Sparse(NamedSparseVector {
            name: vector_name
                .ok_or_else(|| Status::invalid_argument("Sparse vector must have a name"))?,
            vector: SparseVector {
                values: vector,
                indices: indices.data,
            },
        }),
        None => {
            if let Some(vector_name) = vector_name {
                NamedVectorStruct::Dense(NamedVector {
                    name: vector_name,
                    vector,
                })
            } else {
                NamedVectorStruct::Default(vector)
            }
        }
    })
}

impl From<PointsOperationResponseInternal> for PointsOperationResponse {
    fn from(resp: PointsOperationResponseInternal) -> Self {
        Self {
            result: resp.result.map(Into::into),
            time: resp.time,
        }
    }
}

// TODO: Make it explicit `from_operations_response` method instead of `impl From<PointsOperationResponse>`?
impl From<PointsOperationResponse> for PointsOperationResponseInternal {
    fn from(resp: PointsOperationResponse) -> Self {
        Self {
            result: resp.result.map(Into::into),
            time: resp.time,
        }
    }
}

impl From<UpdateResultInternal> for UpdateResult {
    fn from(res: UpdateResultInternal) -> Self {
        Self {
            operation_id: res.operation_id,
            status: res.status,
        }
    }
}

// TODO: Make it explicit `from_update_result` method instead of `impl From<UpdateResult>`?
impl From<UpdateResult> for UpdateResultInternal {
    fn from(res: UpdateResult) -> Self {
        Self {
            operation_id: res.operation_id,
            status: res.status,
            clock_tag: None,
        }
    }
}<|MERGE_RESOLUTION|>--- conflicted
+++ resolved
@@ -25,23 +25,14 @@
     shard_key, with_vectors_selector, CollectionDescription, CollectionOperationResponse,
     Condition, Distance, FieldCondition, Filter, GeoBoundingBox, GeoPoint, GeoPolygon, GeoRadius,
     HasIdCondition, HealthCheckReply, HnswConfigDiff, IntegerIndexParams, IsEmptyCondition,
-<<<<<<< HEAD
     IsNullCondition, ListCollectionsResponse, ListValue, Match, MinShould, NamedVectors,
     NestedCondition, PayloadExcludeSelector, PayloadIncludeSelector, PayloadIndexParams,
-    PayloadSchemaInfo, PayloadSchemaType, PointId, ProductQuantization, QuantizationConfig,
-    QuantizationSearchParams, QuantizationType, Range, RepeatedIntegers, RepeatedStrings,
+    PayloadSchemaInfo, PayloadSchemaType, PointId, PointsOperationResponse,
+    PointsOperationResponseInternal, ProductQuantization, QuantizationConfig,
+    QuantizationSearchParams, QuantizationType, RepeatedIntegers, RepeatedStrings,
     ScalarQuantization, ScoredPoint, SearchParams, ShardKey, Struct, TextIndexParams,
-    TokenizerType, Value, ValuesCount, Vector, Vectors, VectorsSelector, WithPayloadSelector,
-    WithVectorsSelector,
-=======
-    IsNullCondition, ListCollectionsResponse, ListValue, Match, NamedVectors, NestedCondition,
-    PayloadExcludeSelector, PayloadIncludeSelector, PayloadIndexParams, PayloadSchemaInfo,
-    PayloadSchemaType, PointId, PointsOperationResponse, PointsOperationResponseInternal,
-    ProductQuantization, QuantizationConfig, QuantizationSearchParams, QuantizationType,
-    RepeatedIntegers, RepeatedStrings, ScalarQuantization, ScoredPoint, SearchParams, ShardKey,
-    Struct, TextIndexParams, TokenizerType, UpdateResult, UpdateResultInternal, Value, ValuesCount,
-    Vector, Vectors, VectorsSelector, WithPayloadSelector, WithVectorsSelector,
->>>>>>> eec50228
+    TokenizerType, UpdateResult, UpdateResultInternal, Value, ValuesCount, Vector, Vectors,
+    VectorsSelector, WithPayloadSelector, WithVectorsSelector,
 };
 
 pub fn payload_to_proto(payload: segment::types::Payload) -> HashMap<String, Value> {
